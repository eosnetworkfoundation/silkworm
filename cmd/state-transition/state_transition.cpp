--- conflicted
+++ resolved
@@ -110,7 +110,7 @@
     // set difficulty only for revisions before The Merge
     // current block difficulty cannot fall below minimum: https://eips.ethereum.org/EIPS/eip-2
     static constexpr uint64_t kMinDifficulty{0x20000};
-    if (!chain_config.terminal_total_difficulty().has_value()) {
+    if (!chain_config._terminal_total_difficulty.has_value()) {
         block.header.difficulty = intx::from_string<intx::uint256>(get_env("currentDifficulty"));
         if (block.header.difficulty < kMinDifficulty && rev <= EVMC_LONDON) {
             block.header.difficulty = kMinDifficulty;
@@ -290,24 +290,14 @@
             auto block = get_block(state, config);
             auto txn = get_transaction(expected_sub_state);
 
-<<<<<<< HEAD
-            ExecutionProcessor processor{block, *ruleSet, *state, config, {}};
-=======
-            ExecutionProcessor processor{block, *rule_set, state, config, true};
->>>>>>> 08e2e7e6
+            ExecutionProcessor processor{block, *rule_set, state, config, true, {}, {}};
             Receipt receipt;
 
             const evmc_revision rev{config.revision(block.header)};
 
-<<<<<<< HEAD
-            auto pre_block_validation = ruleSet->pre_validate_block_body(block, *state);
-            auto block_validation = ruleSet->validate_block_header(block.header, *state, true);
-            auto pre_txn_validation = protocol::pre_validate_transaction(txn, rev, config.chain_id, block.header.base_fee_per_gas, block.header.data_gas_price(), 0, {});
-=======
             auto pre_block_validation = rule_set->pre_validate_block_body(block, state);
             auto block_validation = rule_set->validate_block_header(block.header, state, true);
-            auto pre_txn_validation = protocol::pre_validate_transaction(txn, rev, config.chain_id, block.header.base_fee_per_gas, block.header.blob_gas_price());
->>>>>>> 08e2e7e6
+            auto pre_txn_validation = protocol::pre_validate_transaction(txn, rev, config.chain_id, block.header.base_fee_per_gas, block.header.blob_gas_price(), 0, {});
             auto txn_validation = protocol::validate_transaction(txn, processor.evm().state(), processor.available_gas());
 
             // std::cout << "pre: " << std::endl;
@@ -317,7 +307,7 @@
                 block_validation == ValidationResult::kOk &&
                 pre_txn_validation == ValidationResult::kOk &&
                 txn_validation == ValidationResult::kOk) {
-                processor.execute_transaction(txn, receipt, {});
+                processor.execute_transaction(txn, receipt);
                 processor.evm().state().write_to_db(block.header.number);
             } else {
                 cleanup_error_block(block, processor, rev);
