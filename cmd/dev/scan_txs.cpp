--- conflicted
+++ resolved
@@ -91,19 +91,11 @@
             db::Buffer buffer{txn, std::make_unique<db::BufferROTxDataModel>(txn)};
             buffer.set_historical_block(block_num);
 
-<<<<<<< HEAD
-            ExecutionProcessor processor{block, *rule_set, buffer, *chain_config, {}};
-=======
-            ExecutionProcessor processor{block, *rule_set, buffer, *chain_config, true};
->>>>>>> 08e2e7e6
+            ExecutionProcessor processor{block, *rule_set, buffer, *chain_config, true, {}, {}};
             processor.evm().analysis_cache = &analysis_cache;
 
             // Execute the block and retrieve the receipts
-<<<<<<< HEAD
-            if (const auto res{processor.execute_and_write_block(receipts, {})}; res != ValidationResult::kOk) {
-=======
             if (const ValidationResult res = processor.execute_block(receipts); res != ValidationResult::kOk) {
->>>>>>> 08e2e7e6
                 std::cerr << "Validation error " << static_cast<int>(res) << " at block " << block_num << "\n";
             }
 
