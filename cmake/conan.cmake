--- conflicted
+++ resolved
@@ -18,20 +18,6 @@
 include(${CMAKE_CURRENT_LIST_DIR}/conan_quiet.cmake)
 
 function(guess_conan_profile)
-<<<<<<< HEAD
-  if(CMAKE_HOST_SYSTEM_NAME STREQUAL "Linux")
-    if(CMAKE_HOST_SYSTEM_PROCESSOR STREQUAL "aarch64")
-      set(PROFILE linux_arm_gcc_11_release)
-    else()
-      set(PROFILE linux_gcc_11_release)
-    endif()
-  elseif(CMAKE_HOST_SYSTEM_NAME STREQUAL "Darwin")
-    if(CMAKE_OSX_ARCHITECTURES STREQUAL "arm64")
-      set(PROFILE macos_arm_clang_13_release)
-    else()
-      set(PROFILE macos_x64_clang_13_release)
-    endif()
-=======
   if("${CMAKE_HOST_SYSTEM_PROCESSOR}" STREQUAL "" AND CMAKE_HOST_UNIX)
     execute_process(
       COMMAND uname -m
@@ -61,7 +47,6 @@
     set(PROFILE linux_${ARCH_NAME}_gcc_11_release)
   elseif(CMAKE_HOST_SYSTEM_NAME STREQUAL "Darwin" AND ARCH_NAME)
     set(PROFILE macos_${ARCH_NAME}_clang_13_release)
->>>>>>> 08e2e7e6
   elseif(CMAKE_HOST_SYSTEM_NAME STREQUAL "Windows")
     set(PROFILE windows_msvc_193_release)
   else()
@@ -100,7 +85,7 @@
 endif()
 
 # use "verbose" for more detailed conan install logs
-set(CONAN_VERBOSITY "error")
+set(CONAN_VERBOSITY "verbose")
 set(CONAN_BINARY_DIR "${CMAKE_BINARY_DIR}/conan2")
 
 if(NOT DEFINED CONAN_PROFILE)
