--- conflicted
+++ resolved
@@ -27,83 +27,9 @@
 find_package(magic_enum REQUIRED)
 find_package(Microsoft.GSL REQUIRED)
 find_package(Protobuf REQUIRED)
-<<<<<<< HEAD
-find_package(roaring REQUIRED)
-find_package(tomlplusplus REQUIRED)
-
-# Generate source files containing snapshot TOML files as binary data
-set(SILKWORM_EMBED embed)
-find_package(CLI11 REQUIRED)
-add_executable(${SILKWORM_EMBED} ${SILKWORM_MAIN_DIR}/cmd/dev/embed.cpp)
-target_link_libraries(${SILKWORM_EMBED} PRIVATE CLI11::CLI11 Boost::headers)
-
-set(SILKWORM_TOML_SRC_DIR "${SILKWORM_MAIN_DIR}/third_party/erigon-snapshot")
-set(SILKWORM_TOML_SRC
-    ${SILKWORM_TOML_SRC_DIR}/bor-mainnet.toml
-    ${SILKWORM_TOML_SRC_DIR}/bsc.toml
-    ${SILKWORM_TOML_SRC_DIR}/gnosis.toml
-    ${SILKWORM_TOML_SRC_DIR}/goerli.toml
-    ${SILKWORM_TOML_SRC_DIR}/mainnet.toml
-    ${SILKWORM_TOML_SRC_DIR}/mumbai.toml
-    ${SILKWORM_TOML_SRC_DIR}/ropsten.toml
-    ${SILKWORM_TOML_SRC_DIR}/sepolia.toml
-)
-set(SILKWORM_TOML_CPP_SRC_DIR "${SILKWORM_MAIN_SRC_DIR}/node/snapshot/config")
-set(SILKWORM_TOML_CPP_SRC
-    ${SILKWORM_TOML_CPP_SRC_DIR}/bor_mainnet.cpp
-    ${SILKWORM_TOML_CPP_SRC_DIR}/bsc.cpp
-    ${SILKWORM_TOML_CPP_SRC_DIR}/gnosis.cpp
-    ${SILKWORM_TOML_CPP_SRC_DIR}/goerli.cpp
-    ${SILKWORM_TOML_CPP_SRC_DIR}/mainnet.cpp
-    ${SILKWORM_TOML_CPP_SRC_DIR}/mumbai.cpp
-    ${SILKWORM_TOML_CPP_SRC_DIR}/ropsten.cpp
-    ${SILKWORM_TOML_CPP_SRC_DIR}/sepolia.cpp
-)
-
-add_custom_command(
-  OUTPUT "${SILKWORM_TOML_CPP_SRC}"
-  COMMAND "${SILKWORM_EMBED}" ARGS -i "${SILKWORM_TOML_SRC_DIR}" -o "${SILKWORM_TOML_CPP_SRC_DIR}" -e ".toml" -s "toml"
-  DEPENDS "${SILKWORM_EMBED}"
-)
-
-add_custom_target(generate_toml DEPENDS "${SILKWORM_TOML_SRC}" "${SILKWORM_EMBED}")
-
-file(
-  GLOB_RECURSE
-  SILKWORM_NODE_SRC
-  CONFIGURE_DEPENDS
-  "*.cpp"
-  "*.hpp"
-  "*.c"
-  "*.h"
-  "*.cc"
-)
-list(FILTER SILKWORM_NODE_SRC EXCLUDE REGEX "_test\\.cpp$")
-list(FILTER SILKWORM_NODE_SRC EXCLUDE REGEX "_benchmark\\.cpp$")
-
-add_library(silkworm_node "${SILKWORM_NODE_SRC}" "${SILKWORM_TOML_CPP_SRC}")
-
-add_dependencies(silkworm_node generate_toml)
-
-# Suppress ASAN/TSAN in gRPC to avoid ODR violation when building Silkworm with sanitizers See
-# https://github.com/grpc/grpc/issues/19224
-if(SILKWORM_SANITIZE)
-  target_compile_definitions(silkworm_node PRIVATE GRPC_ASAN_SUPPRESSED GRPC_TSAN_SUPPRESSED)
-endif()
-
-if(WITH_SOFT_FORKS)
-  target_compile_definitions(silkworm_node PRIVATE WITH_SOFT_FORKS)
-endif()
-
-target_include_directories(silkworm_node PUBLIC "${SILKWORM_MAIN_DIR}")
-
-set(SILKWORM_NODE_PUBLIC_LIBS
-    eos_evm
-=======
 
 set(SILKWORM_NODE_PUBLIC_LIBS
     silkworm_block_execution
->>>>>>> 08e2e7e6
     silkworm_core
     silkworm_db
     silkworm_infra
@@ -133,6 +59,10 @@
   PRIVATE ${SILKWORM_NODE_PRIVATE_LIBS}
 )
 
+if(WITH_SOFT_FORKS)
+  target_compile_definitions(silkworm_node PRIVATE WITH_SOFT_FORKS)
+endif()
+
 # silkworm_node_cli depends on silkworm_node
 add_subdirectory(cli)
 
