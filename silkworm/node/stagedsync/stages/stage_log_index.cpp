--- conflicted
+++ resolved
@@ -399,23 +399,9 @@
         source_data = source->to_next(/*throw_notfound=*/false);
     }
 
-<<<<<<< HEAD
-    if (topics_bitmaps_size > 0) {
-        db::bitmap::IndexLoader::flush_bitmaps_to_etl(topics_bitmaps,
-                                                      topics_collector_.get(),
-                                                      topics_flush_count);
-    }
-    
-    if (addresses_bitmaps_size > 0) {
-        db::bitmap::IndexLoader::flush_bitmaps_to_etl(addresses_bitmaps,
-                                                      addresses_collector_.get(),
-                                                      addresses_flush_count);
-    }
-=======
     // Flush remaining portion of bitmaps (if any)
     db::bitmap::IndexLoader::flush_bitmaps_to_etl(topics_bitmaps, topics_collector_.get(), topics_flush_count);
     db::bitmap::IndexLoader::flush_bitmaps_to_etl(addresses_bitmaps, addresses_collector_.get(), addresses_flush_count);
->>>>>>> bd122461
 }
 
 void LogIndex::collect_unique_keys_from_logs(db::RWTxn& txn,
