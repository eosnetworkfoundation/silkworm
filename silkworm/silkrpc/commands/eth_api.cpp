--- conflicted
+++ resolved
@@ -1148,16 +1148,7 @@
         silkworm::Transaction txn{call.to_transaction()};
         if(!txn.from.has_value()) txn.from = evmc::address{0};
 
-<<<<<<< HEAD
-        auto base_fee_per_gas = block_with_hash->block.header.base_fee_per_gas.value_or(0);
-        if(txn.max_fee_per_gas == 0 && base_fee_per_gas > 0) {
-            txn.max_fee_per_gas = base_fee_per_gas;
-        }
-
         const auto [eos_evm_version, gas_params, gas_prices] = co_await load_gas_parameters(tx_database, chain_config_ptr, block_with_hash->block);
-=======
-        const auto [eos_evm_version, gas_params] = co_await load_gas_parameters(tx_database, chain_config_ptr, block_with_hash->block);
->>>>>>> c87ecea6
 
         const core::rawdb::DatabaseReader& db_reader =
             is_latest_block ? static_cast<core::rawdb::DatabaseReader&>(cached_database) : static_cast<core::rawdb::DatabaseReader&>(tx_database);
