/*
   Copyright 2023 The Silkworm Authors

   Licensed under the Apache License, Version 2.0 (the "License");
   you may not use this file except in compliance with the License.
   You may obtain a copy of the License at

       http://www.apache.org/licenses/LICENSE-2.0

   Unless required by applicable law or agreed to in writing, software
   distributed under the License is distributed on an "AS IS" BASIS,
   WITHOUT WARRANTIES OR CONDITIONS OF ANY KIND, either express or implied.
   See the License for the specific language governing permissions and
   limitations under the License.
*/
//
// Copyright (c) 2003-2020 Christopher M. Kohlhoff (chris at kohlhoff dot com)
//
// Distributed under the Boost Software License, Version 1.0. (See accompanying
// file LICENSE_1_0.txt or copy at http://www.boost.org/LICENSE_1_0.txt)
//

#include "server.hpp"

#include <memory>
#include <string>
#include <utility>

#include <boost/asio/co_spawn.hpp>
#include <boost/asio/dispatch.hpp>
#include <boost/asio/use_awaitable.hpp>

#include <silkworm/infra/common/log.hpp>
#include <silkworm/silkrpc/common/constants.hpp>
#include <silkworm/silkrpc/http/connection.hpp>

namespace silkworm::rpc::http {
#ifdef WIN32
using reuse_port = boost::asio::detail::socket_option::boolean<SOL_SOCKET, SO_REUSEADDR>;
#else
using reuse_port = boost::asio::detail::socket_option::boolean<SOL_SOCKET, SO_REUSEPORT>;
#endif

std::tuple<std::string, std::string> Server::parse_endpoint(const std::string& tcp_end_point) {
    const auto host = tcp_end_point.substr(0, tcp_end_point.find(kAddressPortSeparator));
    const auto port = tcp_end_point.substr(tcp_end_point.find(kAddressPortSeparator) + 1, std::string::npos);
    return {host, port};
}

Server::Server(const std::string& end_point,
               const std::string& api_spec,
               boost::asio::io_context& io_context,
               boost::asio::thread_pool& workers,
               std::vector<std::string> allowed_origins,
               std::optional<std::string> jwt_secret)
    : rpc_api_{io_context, workers},
      handler_table_{api_spec},
      io_context_(io_context),
      acceptor_{io_context},
      allowed_origins_{allowed_origins},
      jwt_secret_(std::move(jwt_secret)) {
    const auto [host, port] = parse_endpoint(end_point);

    // Open the acceptor with the option to reuse the address (i.e. SO_REUSEADDR).
    boost::asio::ip::tcp::resolver resolver{acceptor_.get_executor()};
    boost::asio::ip::tcp::endpoint endpoint = *resolver.resolve(host, port).begin();
    acceptor_.open(endpoint.protocol());
    acceptor_.set_option(boost::asio::ip::tcp::acceptor::reuse_address(true));
    acceptor_.set_option(reuse_port(true));
    acceptor_.bind(endpoint);
}

void Server::start() {
    boost::asio::co_spawn(acceptor_.get_executor(), run(), [&](const std::exception_ptr& eptr) {
        if (eptr) std::rethrow_exception(eptr);
    });
}

Task<void> Server::run() {
    acceptor_.listen();

    try {
        while (acceptor_.is_open()) {
            SILK_DEBUG << "Server::run accepting using io_context " << &io_context_ << "...";

<<<<<<< HEAD
            std::shared_ptr<Connection> new_connection;
            bool no_descriptors_error = false;
            try {
                new_connection = std::make_shared<Connection>(io_context_, rpc_api_, handler_table_, jwt_secret_);
                co_await acceptor_.async_accept(new_connection->socket(), boost::asio::use_awaitable);
            } catch (const boost::system::system_error& se) {
                if (se.code() == boost::asio::error::no_descriptors) {
                    no_descriptors_error = true;
                } else {
                    throw;
                }
            }

            if(no_descriptors_error == true) {
               SILK_WARN << "Server::run too many open connections";
               boost::asio::steady_timer timer(acceptor_.get_executor());
               timer.expires_after(boost::asio::chrono::milliseconds(100));
               co_await timer.async_wait(boost::asio::use_awaitable);
               continue;
            }

=======
            auto new_connection = std::make_shared<Connection>(io_context_, rpc_api_, handler_table_, allowed_origins_, jwt_secret_);
            co_await acceptor_.async_accept(new_connection->socket(), boost::asio::use_awaitable);
>>>>>>> bd122461
            if (!acceptor_.is_open()) {
                SILK_TRACE << "Server::run returning...";
                co_return;
            }

            new_connection->socket().set_option(boost::asio::ip::tcp::socket::keep_alive(true));

            SILK_TRACE << "Server::run starting connection for socket: " << &new_connection->socket();
            auto connection_loop = [=]() -> Task<void> { co_await new_connection->read_loop(); };

            boost::asio::co_spawn(io_context_, connection_loop, [&](const std::exception_ptr& eptr) {
                if (eptr) std::rethrow_exception(eptr);
            });
        }
    } catch (const boost::system::system_error& se) {
        if (se.code() != boost::asio::error::operation_aborted) {
            SILK_ERROR << "Server::run system_error: " << se.what();
            std::rethrow_exception(std::make_exception_ptr(se));
        } else {
            SILK_DEBUG << "Server::run operation_aborted: " << se.what();
        }
    }
    SILK_DEBUG << "Server::run exiting...";
}

void Server::stop() {
    // The server is stopped by cancelling all outstanding asynchronous operations.
    SILK_DEBUG << "Server::stop started...";
    acceptor_.close();
    SILK_DEBUG << "Server::stop completed";
}

}  // namespace silkworm::rpc::http<|MERGE_RESOLUTION|>--- conflicted
+++ resolved
@@ -83,11 +83,10 @@
         while (acceptor_.is_open()) {
             SILK_DEBUG << "Server::run accepting using io_context " << &io_context_ << "...";
 
-<<<<<<< HEAD
             std::shared_ptr<Connection> new_connection;
             bool no_descriptors_error = false;
             try {
-                new_connection = std::make_shared<Connection>(io_context_, rpc_api_, handler_table_, jwt_secret_);
+                new_connection = std::make_shared<Connection>(io_context_, rpc_api_, handler_table_, allowed_origins_, jwt_secret_);
                 co_await acceptor_.async_accept(new_connection->socket(), boost::asio::use_awaitable);
             } catch (const boost::system::system_error& se) {
                 if (se.code() == boost::asio::error::no_descriptors) {
@@ -105,10 +104,6 @@
                continue;
             }
 
-=======
-            auto new_connection = std::make_shared<Connection>(io_context_, rpc_api_, handler_table_, allowed_origins_, jwt_secret_);
-            co_await acceptor_.async_accept(new_connection->socket(), boost::asio::use_awaitable);
->>>>>>> bd122461
             if (!acceptor_.is_open()) {
                 SILK_TRACE << "Server::run returning...";
                 co_return;
