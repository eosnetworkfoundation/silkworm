/*
   Copyright 2022 The Silkworm Authors

   Licensed under the Apache License, Version 2.0 (the "License");
   you may not use this file except in compliance with the License.
   You may obtain a copy of the License at

       http://www.apache.org/licenses/LICENSE-2.0

   Unless required by applicable law or agreed to in writing, software
   distributed under the License is distributed on an "AS IS" BASIS,
   WITHOUT WARRANTIES OR CONDITIONS OF ANY KIND, either express or implied.
   See the License for the specific language governing permissions and
   limitations under the License.
*/

#include "account.hpp"

#include <silkworm/core/rlp/encode.hpp>

namespace silkworm {

<<<<<<< HEAD
bool operator==(const Account& a, const Account& b) {
    return a.nonce == b.nonce && a.balance == b.balance && a.code_hash == b.code_hash && a.incarnation == b.incarnation;
}

Bytes Account::encode_for_storage(bool omit_code_hash) const {
    Bytes res(1, '\0');
    uint8_t field_set{0};

    if (nonce != 0) {
        field_set |= 1;
        auto be{endian::to_big_compact(nonce)};
        res.push_back(static_cast<uint8_t>(be.length()));
        res.append(be);
    }

    if (balance != 0) {
        field_set |= 2;
        auto be{endian::to_big_compact(balance)};
        res.push_back(static_cast<uint8_t>(be.length()));
        res.append(be);
    }

    if (incarnation != 0) {
        field_set |= 4;
        auto be{endian::to_big_compact(incarnation)};
        res.push_back(static_cast<uint8_t>(be.length()));
        res.append(be);
    }

    if (code_hash != kEmptyHash && !omit_code_hash) {
        field_set |= 8;
        res.push_back(kHashLength);
        res.append(code_hash.bytes, kHashLength);
    }

    res[0] = field_set;
    return res;
}

size_t Account::encoding_length_for_storage() const {
    size_t len{1};

    if (nonce != 0) {
        auto be{endian::to_big_compact(nonce)};
        len += 1 + be.length();
    }

    if (balance != 0) {
        auto be{endian::to_big_compact(balance)};
        len += 1 + be.length();
    }

    if (incarnation != 0) {
        auto be{endian::to_big_compact(incarnation)};
        len += 1 + be.length();
    }

    if (code_hash != kEmptyHash) {
        len += 1 + kHashLength;
    }

    return len;
}

static inline tl::expected<uint8_t, DecodingError> validate_encoded_head(ByteView& encoded_payload) noexcept {
    if (encoded_payload.empty()) {
        return 0;
    }
    if (encoded_payload[0] && encoded_payload.length() == 1) {
        // Must be at least 2 bytes : field_set + len of payload
        return tl::unexpected{DecodingError::kInputTooShort};
    }
    if (encoded_payload[0] > 15) {
        // Can only be at max 1 | 2 | 4 | 8
        return tl::unexpected{DecodingError::kInvalidFieldset};
    }

    return encoded_payload[0];
}

tl::expected<Account, DecodingError> Account::from_encoded_storage(ByteView encoded_payload) noexcept {
    Account a;
    const tl::expected<uint8_t, DecodingError> field_set{validate_encoded_head(encoded_payload)};
    if (!field_set) {
        return tl::unexpected{field_set.error()};
    } else if (field_set == 0) {
        return a;
    }

    size_t pos{1};
    for (int i{1}; i < 16; i *= 2) {
        if (*field_set & i) {
            uint8_t len = encoded_payload[pos++];
            if (encoded_payload.length() < pos + len) {
                return tl::unexpected{DecodingError::kInputTooShort};
            }
            const auto encoded_value{encoded_payload.substr(pos, len)};
            switch (i) {
                case 1:
                    if (DecodingResult res{endian::from_big_compact(encoded_value, a.nonce)}; !res) {
                        return tl::unexpected{res.error()};
                    }
                    break;
                case 2:
                    if (DecodingResult res{endian::from_big_compact(encoded_value, a.balance)}; !res) {
                        return tl::unexpected{res.error()};
                    }
                    break;
                case 4:
                    if (DecodingResult res{endian::from_big_compact(encoded_value, a.incarnation)}; !res) {
                        return tl::unexpected{res.error()};
                    }
                    break;
                case 8:
                    if (len != kHashLength) {
                        return tl::unexpected{DecodingError::kUnexpectedLength};
                    }
                    std::memcpy(a.code_hash.bytes, &encoded_value[0], kHashLength);
                    break;
                default:
                    intx::unreachable();
            }
            pos += len;
        }
    }

    return a;
}

tl::expected<uint64_t, DecodingError> Account::incarnation_from_encoded_storage(ByteView encoded_payload) noexcept {
    const tl::expected<uint8_t, DecodingError> field_set{validate_encoded_head(encoded_payload)};
    if (!field_set) {
        return tl::unexpected{field_set.error()};
    } else if (!(*field_set & /*incarnation mask*/ 4)) {
        return 0;
    }

    size_t pos{1};
    uint64_t incarnation{0};
    for (int i{1}; i < 8; i *= 2) {
        if (*field_set & i) {
            uint8_t len = encoded_payload[pos++];
            if (encoded_payload.length() < pos + len) {
                return tl::unexpected{DecodingError::kInputTooShort};
            }
            switch (i) {
                case 1:
                case 2:
                    break;
                case 4:
                    if (DecodingResult res{endian::from_big_compact(encoded_payload.substr(pos, len), incarnation)}; !res) {
                        return tl::unexpected{res.error()};
                    }
                    return incarnation;
                default:
                    intx::unreachable();
            }
            pos += len;
        }
    }
    intx::unreachable();
}

=======
>>>>>>> 08e2e7e6
Bytes Account::rlp(const evmc::bytes32& storage_root) const {
    rlp::Header h{true, 0};
    h.payload_length += rlp::length(nonce);
    h.payload_length += rlp::length(balance);
    h.payload_length += kHashLength + 1;
    h.payload_length += kHashLength + 1;

    Bytes to;

    rlp::encode_header(to, h);
    rlp::encode(to, nonce);
    rlp::encode(to, balance);
    rlp::encode(to, storage_root);
    rlp::encode(to, code_hash);

    return to;
}

}  // namespace silkworm<|MERGE_RESOLUTION|>--- conflicted
+++ resolved
@@ -20,172 +20,6 @@
 
 namespace silkworm {
 
-<<<<<<< HEAD
-bool operator==(const Account& a, const Account& b) {
-    return a.nonce == b.nonce && a.balance == b.balance && a.code_hash == b.code_hash && a.incarnation == b.incarnation;
-}
-
-Bytes Account::encode_for_storage(bool omit_code_hash) const {
-    Bytes res(1, '\0');
-    uint8_t field_set{0};
-
-    if (nonce != 0) {
-        field_set |= 1;
-        auto be{endian::to_big_compact(nonce)};
-        res.push_back(static_cast<uint8_t>(be.length()));
-        res.append(be);
-    }
-
-    if (balance != 0) {
-        field_set |= 2;
-        auto be{endian::to_big_compact(balance)};
-        res.push_back(static_cast<uint8_t>(be.length()));
-        res.append(be);
-    }
-
-    if (incarnation != 0) {
-        field_set |= 4;
-        auto be{endian::to_big_compact(incarnation)};
-        res.push_back(static_cast<uint8_t>(be.length()));
-        res.append(be);
-    }
-
-    if (code_hash != kEmptyHash && !omit_code_hash) {
-        field_set |= 8;
-        res.push_back(kHashLength);
-        res.append(code_hash.bytes, kHashLength);
-    }
-
-    res[0] = field_set;
-    return res;
-}
-
-size_t Account::encoding_length_for_storage() const {
-    size_t len{1};
-
-    if (nonce != 0) {
-        auto be{endian::to_big_compact(nonce)};
-        len += 1 + be.length();
-    }
-
-    if (balance != 0) {
-        auto be{endian::to_big_compact(balance)};
-        len += 1 + be.length();
-    }
-
-    if (incarnation != 0) {
-        auto be{endian::to_big_compact(incarnation)};
-        len += 1 + be.length();
-    }
-
-    if (code_hash != kEmptyHash) {
-        len += 1 + kHashLength;
-    }
-
-    return len;
-}
-
-static inline tl::expected<uint8_t, DecodingError> validate_encoded_head(ByteView& encoded_payload) noexcept {
-    if (encoded_payload.empty()) {
-        return 0;
-    }
-    if (encoded_payload[0] && encoded_payload.length() == 1) {
-        // Must be at least 2 bytes : field_set + len of payload
-        return tl::unexpected{DecodingError::kInputTooShort};
-    }
-    if (encoded_payload[0] > 15) {
-        // Can only be at max 1 | 2 | 4 | 8
-        return tl::unexpected{DecodingError::kInvalidFieldset};
-    }
-
-    return encoded_payload[0];
-}
-
-tl::expected<Account, DecodingError> Account::from_encoded_storage(ByteView encoded_payload) noexcept {
-    Account a;
-    const tl::expected<uint8_t, DecodingError> field_set{validate_encoded_head(encoded_payload)};
-    if (!field_set) {
-        return tl::unexpected{field_set.error()};
-    } else if (field_set == 0) {
-        return a;
-    }
-
-    size_t pos{1};
-    for (int i{1}; i < 16; i *= 2) {
-        if (*field_set & i) {
-            uint8_t len = encoded_payload[pos++];
-            if (encoded_payload.length() < pos + len) {
-                return tl::unexpected{DecodingError::kInputTooShort};
-            }
-            const auto encoded_value{encoded_payload.substr(pos, len)};
-            switch (i) {
-                case 1:
-                    if (DecodingResult res{endian::from_big_compact(encoded_value, a.nonce)}; !res) {
-                        return tl::unexpected{res.error()};
-                    }
-                    break;
-                case 2:
-                    if (DecodingResult res{endian::from_big_compact(encoded_value, a.balance)}; !res) {
-                        return tl::unexpected{res.error()};
-                    }
-                    break;
-                case 4:
-                    if (DecodingResult res{endian::from_big_compact(encoded_value, a.incarnation)}; !res) {
-                        return tl::unexpected{res.error()};
-                    }
-                    break;
-                case 8:
-                    if (len != kHashLength) {
-                        return tl::unexpected{DecodingError::kUnexpectedLength};
-                    }
-                    std::memcpy(a.code_hash.bytes, &encoded_value[0], kHashLength);
-                    break;
-                default:
-                    intx::unreachable();
-            }
-            pos += len;
-        }
-    }
-
-    return a;
-}
-
-tl::expected<uint64_t, DecodingError> Account::incarnation_from_encoded_storage(ByteView encoded_payload) noexcept {
-    const tl::expected<uint8_t, DecodingError> field_set{validate_encoded_head(encoded_payload)};
-    if (!field_set) {
-        return tl::unexpected{field_set.error()};
-    } else if (!(*field_set & /*incarnation mask*/ 4)) {
-        return 0;
-    }
-
-    size_t pos{1};
-    uint64_t incarnation{0};
-    for (int i{1}; i < 8; i *= 2) {
-        if (*field_set & i) {
-            uint8_t len = encoded_payload[pos++];
-            if (encoded_payload.length() < pos + len) {
-                return tl::unexpected{DecodingError::kInputTooShort};
-            }
-            switch (i) {
-                case 1:
-                case 2:
-                    break;
-                case 4:
-                    if (DecodingResult res{endian::from_big_compact(encoded_payload.substr(pos, len), incarnation)}; !res) {
-                        return tl::unexpected{res.error()};
-                    }
-                    return incarnation;
-                default:
-                    intx::unreachable();
-            }
-            pos += len;
-        }
-    }
-    intx::unreachable();
-}
-
-=======
->>>>>>> 08e2e7e6
 Bytes Account::rlp(const evmc::bytes32& storage_root) const {
     rlp::Header h{true, 0};
     h.payload_length += rlp::length(nonce);
