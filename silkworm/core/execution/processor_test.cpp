--- conflicted
+++ resolved
@@ -21,14 +21,9 @@
 
 #include <silkworm/core/protocol/param.hpp>
 #include <silkworm/core/state/in_memory_state.hpp>
-<<<<<<< HEAD
-
-#include "address.hpp"
-#include <eosevm/version.hpp>
-=======
 #include <silkworm/core/types/address.hpp>
 #include <silkworm/core/types/evmc_bytes32.hpp>
->>>>>>> 08e2e7e6
+#include <eosevm/version.hpp>
 
 namespace silkworm {
 
@@ -51,14 +46,10 @@
 
     InMemoryState state;
     auto rule_set{protocol::rule_set_factory(kMainnetConfig)};
-<<<<<<< HEAD
-    ExecutionProcessor processor{block, *rule_set, state, kMainnetConfig, {}};
-=======
-    ExecutionProcessor processor{block, *rule_set, state, kMainnetConfig, true};
->>>>>>> 08e2e7e6
+    ExecutionProcessor processor{block, *rule_set, state, kMainnetConfig, true, {}, {}};
 
     Receipt receipt;
-    processor.execute_transaction(txn, receipt, {});
+    processor.execute_transaction(txn, receipt);
     CHECK(receipt.success);
 }
 
@@ -95,21 +86,7 @@
 
     InMemoryState state;
     auto rule_set{protocol::rule_set_factory(kMainnetConfig)};
-<<<<<<< HEAD
-    ExecutionProcessor processor{block, *rule_set, state, kMainnetConfig, {}};
-
-    Transaction txn{
-        {.nonce = nonce,
-         .max_priority_fee_per_gas = 59 * kGiga,
-         .max_fee_per_gas = 59 * kGiga,
-         .gas_limit = 103'858,
-         .data = code},
-        false,  // odd_y_parity
-        1,      // r
-        1,      // s
-    };
-=======
-    ExecutionProcessor processor{block, *rule_set, state, kMainnetConfig, true};
+    ExecutionProcessor processor{block, *rule_set, state, kMainnetConfig, true, {}, {}};
 
     Transaction txn{};
     txn.nonce = nonce;
@@ -120,14 +97,13 @@
     txn.odd_y_parity = false;
     txn.r = 1;
     txn.s = 1;
->>>>>>> 08e2e7e6
 
     processor.evm().state().add_to_balance(caller, kEther);
     processor.evm().state().set_nonce(caller, nonce);
     txn.set_sender(caller);
 
     Receipt receipt1;
-    processor.execute_transaction(txn, receipt1, {});
+    processor.execute_transaction(txn, receipt1);
     CHECK(receipt1.success);
 
     // Call the newly created contract
@@ -141,7 +117,7 @@
     txn.gas_limit = protocol::fee::kGTransaction + 5'020;
 
     Receipt receipt2;
-    processor.execute_transaction(txn, receipt2, {});
+    processor.execute_transaction(txn, receipt2);
     CHECK(!receipt2.success);
     CHECK(receipt2.cumulative_gas_used - receipt1.cumulative_gas_used == txn.gas_limit);
 }
@@ -204,11 +180,7 @@
 
     InMemoryState state;
     auto rule_set{protocol::rule_set_factory(kMainnetConfig)};
-<<<<<<< HEAD
-    ExecutionProcessor processor{block, *rule_set, state, kMainnetConfig, {}};
-=======
-    ExecutionProcessor processor{block, *rule_set, state, kMainnetConfig, true};
->>>>>>> 08e2e7e6
+    ExecutionProcessor processor{block, *rule_set, state, kMainnetConfig, true, {}, {}};
 
     processor.evm().state().add_to_balance(originator, kEther);
     processor.evm().state().set_code(caller_address, caller_code);
@@ -228,7 +200,7 @@
     txn.data = ByteView{address_as_hash};
 
     Receipt receipt1;
-    processor.execute_transaction(txn, receipt1, {});
+    processor.execute_transaction(txn, receipt1);
     CHECK(receipt1.success);
 
     CHECK(!processor.evm().state().exists(suicidal_address));
@@ -239,7 +211,7 @@
     txn.data.clear();
 
     Receipt receipt2;
-    processor.execute_transaction(txn, receipt2, {});
+    processor.execute_transaction(txn, receipt2);
     CHECK(receipt2.success);
 
     CHECK(processor.evm().state().exists(suicidal_address));
@@ -356,15 +328,11 @@
     txn.set_sender(caller);
 
     auto rule_set{protocol::rule_set_factory(kMainnetConfig)};
-<<<<<<< HEAD
-    ExecutionProcessor processor{block, *rule_set, state, kMainnetConfig, {}};
-=======
-    ExecutionProcessor processor{block, *rule_set, state, kMainnetConfig, true};
->>>>>>> 08e2e7e6
+    ExecutionProcessor processor{block, *rule_set, state, kMainnetConfig, true, {}, {}};
     processor.evm().state().add_to_balance(caller, kEther);
 
     Receipt receipt;
-    processor.execute_transaction(txn, receipt, {});
+    processor.execute_transaction(txn, receipt);
     // out of gas
     CHECK(!receipt.success);
 
@@ -403,15 +371,11 @@
     InMemoryState state;
 
     auto rule_set{protocol::rule_set_factory(kMainnetConfig)};
-<<<<<<< HEAD
-    ExecutionProcessor processor{block, *rule_set, state, kMainnetConfig, {}};
-=======
-    ExecutionProcessor processor{block, *rule_set, state, kMainnetConfig, true};
->>>>>>> 08e2e7e6
+    ExecutionProcessor processor{block, *rule_set, state, kMainnetConfig, true, {}, {}};
     processor.evm().state().add_to_balance(caller, kEther);
 
     Receipt receipt;
-    processor.execute_transaction(txn, receipt, {});
+    processor.execute_transaction(txn, receipt);
     CHECK(receipt.success);
 
     processor.evm().state().write_to_db(block_num);
@@ -420,9 +384,45 @@
     CHECK(!state.read_account(suicide_beneficiary));
 }
 
-<<<<<<< HEAD
+TEST_CASE("CHAINID instruction") {
+    // Set chain_id to a value other than 1
+    ChainConfig config = kMainnetConfig;
+    config.chain_id = 42;
+
+    Block block{};
+    block.header.number = 20'000'000;  // PUSH0 enabled
+    block.header.gas_limit = 50'000;
+    const auto caller = 0x5ed8cee6b63b1c6afce3ad7c92f4fd7e1b8fad9f_address;
+
+    const auto code = *from_hex("465955");  // SSTORE(0, CHAINID)
+
+    Transaction txn{};
+    txn.to = 0xc0de_address;
+    txn.gas_limit = block.header.gas_limit;
+    txn.set_sender(caller);
+
+    SECTION("protected") {
+        txn.chain_id = config.chain_id;  // chain id matches in a valid transaction
+    }
+    SECTION("legacy") {
+        txn.chain_id = std::nullopt;  // valid legacy transaction may not have the chain id
+    }
+
+    InMemoryState state;
+
+    ExecutionProcessor processor{block, *protocol::rule_set_factory(config), state, config, true, {}, {}};
+    processor.evm().state().add_to_balance(caller, kEther);
+    processor.evm().state().set_code(*txn.to, code);
+
+    Receipt receipt;
+    processor.execute_transaction(txn, receipt);
+    CHECK(receipt.success);
+
+    const auto v = processor.evm().state().get_current_storage(*txn.to, 0x00_bytes32);
+    CHECK(v == evmc::bytes32{config.chain_id});
+}
+
 TEST_CASE("EOS EVM refund v2") {
-
     auto deploy_and_execute = [&](uint64_t v, uint64_t times=10) {
         Block block{};
         block.header.number = 10'050'107;
@@ -431,7 +431,6 @@
         block.header.beneficiary = 0x5146556427ff689250ed1801a783d12138c3dd5e_address;
         evmc::address caller{0x834e9b529ac9fa63b39a06f8d8c9b0d6791fa5df_address};
         uint64_t nonce{3};
-
         /*
         // SPDX-License-Identifier: GPL-3.0
         pragma solidity >=0.8.2 <0.9.0;
@@ -446,65 +445,52 @@
         }
         */
         Bytes code{*from_hex("608060405234801561001057600080fd5b50610192806100206000396000f3fe608060405234801561001057600080fd5b506004361061002b5760003560e01c8063a444f5e914610030575b600080fd5b61004a600480360381019061004591906100b8565b61004c565b005b60005b8181101561007957600160008190555060008081905550808061007190610114565b91505061004f565b5050565b600080fd5b6000819050919050565b61009581610082565b81146100a057600080fd5b50565b6000813590506100b28161008c565b92915050565b6000602082840312156100ce576100cd61007d565b5b60006100dc848285016100a3565b91505092915050565b7f4e487b7100000000000000000000000000000000000000000000000000000000600052601160045260246000fd5b600061011f82610082565b91507fffffffffffffffffffffffffffffffffffffffffffffffffffffffffffffffff8203610151576101506100e5565b5b60018201905091905056fea26469706673582212203d88f52fc817048f72a222d4f3e50f4c76512b2119e3b493958f9b2bc033363a64736f6c63430008110033")};
-
         InMemoryState state;
         auto rule_set{protocol::rule_set_factory(kEOSEVMMainnetConfig)};
-        ExecutionProcessor processor{block, *rule_set, state, kEOSEVMMainnetConfig, {}};
-
-        Transaction txn{
-            {.nonce = nonce,
-            .max_priority_fee_per_gas = 150 * kGiga,
-            .max_fee_per_gas = 150 * kGiga,
-            .gas_limit = 150'000,
-            .data = code},
-            false,  // odd_y_parity
-            1,      // r
-            1,      // s
-        };
+        ExecutionProcessor processor{block, *rule_set, state, kEOSEVMMainnetConfig, true, {}, {}};
+        Transaction txn;
+        txn.nonce = nonce;
+        txn.max_priority_fee_per_gas = 150 * kGiga;
+        txn.max_fee_per_gas = 150 * kGiga;
+        txn.gas_limit = 150'000;
+        txn.data = code;
+        txn.odd_y_parity = false;  // odd_y_parity
+        txn.r = 1;      // r
+        txn.s = 1;      // s
 
         processor.evm().state().add_to_balance(caller, 100*kEther);
         processor.evm().state().set_nonce(caller, nonce);
-        txn.from = caller;
-
+        txn.set_sender(caller);
         Receipt receipt1;
-        processor.execute_transaction(txn, receipt1, {});
+        processor.execute_transaction(txn, receipt1);
         CHECK(receipt1.success);
-
         // Call run(10) on the newly created contract //a444f5e9 = run, 00..0a = 10
         txn.nonce     = nonce + 1;
         txn.to        = create_address(caller, nonce);
         txn.data      = *from_hex("a444f5e9" + to_hex(evmc::bytes32{times}));
         txn.gas_limit = 800'000;
-
         Receipt receipt2;
-        processor.execute_transaction(txn, receipt2, {});
+        processor.execute_transaction(txn, receipt2);
         CHECK(receipt2.success);
         return receipt2.cumulative_gas_used - receipt1.cumulative_gas_used;
     };
-
     auto gas_used_v0 = deploy_and_execute(0);
     CHECK(gas_used_v0 == 115830);
-
     auto gas_used_v1 = deploy_and_execute(1);
     CHECK(gas_used_v1 == 181408);
-
     auto gas_used_v2 = deploy_and_execute(2);
     CHECK(gas_used_v2 == 27760);
-
     auto gas_used_v2_0_times = deploy_and_execute(2, 0);
     CHECK(gas_used_v2_0_times == 21608);
 }
 
 TEST_CASE("EOS EVM message filter") {
-
     Block block{};
     block.header.number = 100;
     block.header.gas_limit = 0x7fffffff;
     block.header.beneficiary = 0xbbbbbbbbbbbbbbbbbbbbbbbb0000000000000000_address;
-
     evmc::address caller{0x834e9b529ac9fa63b39a06f8d8c9b0d6791fa5df_address};
     uint64_t nonce{3};
-
     /*
     // SPDX-License-Identifier: GPL-3.0
     pragma solidity >=0.7.0 <0.9.0;
@@ -536,61 +522,48 @@
         "565b5b9291505056fea2646970667358221220dd3582a5d0cc9f3fc7818bf67fe1833fd59321"
         "b5e0c69cc7af71e8332df84d3e64736f6c63430008110033"
     )};
-
     InMemoryState state;
     auto rule_set{protocol::rule_set_factory(kEOSEVMMainnetConfig)};
-    ExecutionProcessor processor{block, *rule_set, state, kEOSEVMMainnetConfig, {}};
-
-    Transaction txn{
-        {.nonce = nonce,
-         .max_priority_fee_per_gas = 150 * kGiga,
-         .max_fee_per_gas = 150 * kGiga,
-         .gas_limit = 1'000'000,
-         .data = code
-        },
-        false,  // odd_y_parity
-        1,      // r
-        1,      // s
-    };
+    ExecutionProcessor processor{block, *rule_set, state, kEOSEVMMainnetConfig, true, {}, {}};
+    Transaction txn;
+    txn.nonce = nonce;
+    txn.max_priority_fee_per_gas = 150 * kGiga;
+    txn.max_fee_per_gas = 150 * kGiga;
+    txn.gas_limit = 1'000'000;
+    txn.data = code;
+    txn.odd_y_parity = false; // odd_y_parity
+    txn.r = 1; // r
+    txn.s = 1; // s
 
     processor.evm().state().add_to_balance(caller, kEther*100);
     processor.evm().state().set_nonce(caller, nonce);
-    txn.from = caller;
-
+    txn.set_sender(caller);
     Receipt receipt1;
-    processor.execute_transaction(txn, receipt1, {});
+    processor.execute_transaction(txn, receipt1);
     CHECK(receipt1.success);
-
     // Call the newly created contract
     txn.nonce = nonce + 1;
     txn.to = create_address(caller, nonce);
     txn.data = *from_hex("0x95805dad0000000000000000000000000000000000000000000000000000000000000004"); //Call start(4)
     txn.gas_limit = 1'000'000;
-
     Receipt receipt2;
     processor.set_evm_message_filter([&](const evmc_message&) -> bool {
         return true;
     });
-
-    processor.execute_transaction(txn, receipt2, {});
+    processor.execute_transaction(txn, receipt2);
     CHECK(receipt2.success);
-
     const auto& filtered_messages = processor.state().filtered_messages();
-
     CHECK(filtered_messages.size()==5);
     for(size_t i=0; i<5; i++) {
         CHECK(filtered_messages[i].data == *from_hex("0x95805dad000000000000000000000000000000000000000000000000000000000000000" + std::to_string(i)));
     }
-
     // Call reserved address
     txn.nonce = nonce + 1;
     txn.to = 0xbbbbbbbbbbbbbbbbbbbbbbbb0000000000000000_address;
     txn.data = *from_hex("0xB0CA");
     txn.gas_limit = 1'000'000;
-
     Receipt receipt3;
-
-    processor.execute_transaction(txn, receipt3, {});
+    processor.execute_transaction(txn, receipt3);
     const auto& fm2 = processor.state().filtered_messages();
     CHECK(receipt3.success);
     CHECK(fm2.size()==1);
@@ -598,89 +571,69 @@
 }
 
 TEST_CASE("EOS EVM message filter revert") {
-
     Block block{};
     block.header.number = 100;
     block.header.gas_limit = 0x7fffffff;
     block.header.beneficiary = 0xbbbbbbbbbbbbbbbbbbbbbbbb0000000000000000_address;
-
     evmc::address caller{0x834e9b529ac9fa63b39a06f8d8c9b0d6791fa5df_address};
     uint64_t nonce{3};
-
     /*
     // SPDX-License-Identifier: GPL-3.0
     pragma solidity >=0.7.0 <0.9.0;
-
     contract FailAndSucceed {
-
         function docall(string memory destination, bool atomic, bytes memory data) public {
             address eosevm = 0xBbBBbbBBbBbbbBBBbBbbBBbB56E4000000000000;
             (bool success, ) = address(eosevm).call(abi.encodeWithSignature("bridgeMsgV0(string,bool,bytes)", destination, atomic, data));
         }
-
         function dofail(string memory destination, bool atomic, bytes memory data) public {
             docall(destination, atomic, data);
             revert("dofail will revert");
         }
-
         function dosucceed(string memory destination, bool atomic, bytes memory data) public {
             docall(destination, atomic, data);
         }
-
         function failsucceed(string memory fail_dest, bool fail_atomic, bytes memory fail_data, string memory ok_dest, bool ok_atomic, bytes memory ok_data) public {
             (bool success1, ) = address(this).call(abi.encodeWithSignature("dofail(string,bool,bytes)", fail_dest, fail_atomic, fail_data));
             (bool success2, ) = address(this).call(abi.encodeWithSignature("dosucceed(string,bool,bytes)", ok_dest, ok_atomic, ok_data));
         }
-
         function succeedfail(string memory fail_dest, bool fail_atomic, bytes memory fail_data, string memory ok_dest, bool ok_atomic, bytes memory ok_data) public {
             (bool success1, ) = address(this).call(abi.encodeWithSignature("dosucceed(string,bool,bytes)", ok_dest, ok_atomic, ok_data));
             (bool success2, ) = address(this).call(abi.encodeWithSignature("dofail(string,bool,bytes)", fail_dest, fail_atomic, fail_data));
         }
     }
-
     */
     Bytes code{*from_hex("608060405234801561001057600080fd5b50610c40806100206000396000f3fe608060405234801561001057600080fd5b50600436106100575760003560e01c8063112eb9961461005c578063323e9502146100785780636a20d99114610094578063bac53e88146100b0578063dc4f58b0146100cc575b600080fd5b6100766004803603810190610071919061089b565b6100e8565b005b610092600480360381019061008d9190610998565b6102ee565b005b6100ae60048036038101906100a99190610998565b610334565b005b6100ca60048036038101906100c5919061089b565b610452565b005b6100e660048036038101906100e19190610998565b610658565b005b60003073ffffffffffffffffffffffffffffffffffffffff1687878760405160240161011693929190610b06565b6040516020818303038152906040527f323e9502000000000000000000000000000000000000000000000000000000007bffffffffffffffffffffffffffffffffffffffffffffffffffffffff19166020820180517bffffffffffffffffffffffffffffffffffffffffffffffffffffffff83818316178352505050506040516101a09190610b87565b6000604051808303816000865af19150503d80600081146101dd576040519150601f19603f3d011682016040523d82523d6000602084013e6101e2565b606091505b5050905060003073ffffffffffffffffffffffffffffffffffffffff1685858560405160240161021493929190610b06565b6040516020818303038152906040527fdc4f58b0000000000000000000000000000000000000000000000000000000007bffffffffffffffffffffffffffffffffffffffffffffffffffffffff19166020820180517bffffffffffffffffffffffffffffffffffffffffffffffffffffffff838183161783525050505060405161029e9190610b87565b6000604051808303816000865af19150503d80600081146102db576040519150601f19603f3d011682016040523d82523d6000602084013e6102e0565b606091505b505090505050505050505050565b6102f9838383610334565b6040517f08c379a000000000000000000000000000000000000000000000000000000000815260040161032b90610bea565b60405180910390fd5b600073bbbbbbbbbbbbbbbbbbbbbbbb56e4000000000000905060008173ffffffffffffffffffffffffffffffffffffffff1685858560405160240161037b93929190610b06565b6040516020818303038152906040527ff781185b000000000000000000000000000000000000000000000000000000007bffffffffffffffffffffffffffffffffffffffffffffffffffffffff19166020820180517bffffffffffffffffffffffffffffffffffffffffffffffffffffffff83818316178352505050506040516104059190610b87565b6000604051808303816000865af19150503d8060008114610442576040519150601f19603f3d011682016040523d82523d6000602084013e610447565b606091505b505090505050505050565b60003073ffffffffffffffffffffffffffffffffffffffff1684848460405160240161048093929190610b06565b6040516020818303038152906040527fdc4f58b0000000000000000000000000000000000000000000000000000000007bffffffffffffffffffffffffffffffffffffffffffffffffffffffff19166020820180517bffffffffffffffffffffffffffffffffffffffffffffffffffffffff838183161783525050505060405161050a9190610b87565b6000604051808303816000865af19150503d8060008114610547576040519150601f19603f3d011682016040523d82523d6000602084013e61054c565b606091505b5050905060003073ffffffffffffffffffffffffffffffffffffffff1688888860405160240161057e93929190610b06565b6040516020818303038152906040527f323e9502000000000000000000000000000000000000000000000000000000007bffffffffffffffffffffffffffffffffffffffffffffffffffffffff19166020820180517bffffffffffffffffffffffffffffffffffffffffffffffffffffffff83818316178352505050506040516106089190610b87565b6000604051808303816000865af19150503d8060008114610645576040519150601f19603f3d011682016040523d82523d6000602084013e61064a565b606091505b505090505050505050505050565b610663838383610334565b505050565b6000604051905090565b600080fd5b600080fd5b600080fd5b600080fd5b6000601f19601f8301169050919050565b7f4e487b7100000000000000000000000000000000000000000000000000000000600052604160045260246000fd5b6106cf82610686565b810181811067ffffffffffffffff821117156106ee576106ed610697565b5b80604052505050565b6000610701610668565b905061070d82826106c6565b919050565b600067ffffffffffffffff82111561072d5761072c610697565b5b61073682610686565b9050602081019050919050565b82818337600083830152505050565b600061076561076084610712565b6106f7565b90508281526020810184848401111561078157610780610681565b5b61078c848285610743565b509392505050565b600082601f8301126107a9576107a861067c565b5b81356107b9848260208601610752565b91505092915050565b60008115159050919050565b6107d7816107c2565b81146107e257600080fd5b50565b6000813590506107f4816107ce565b92915050565b600067ffffffffffffffff82111561081557610814610697565b5b61081e82610686565b9050602081019050919050565b600061083e610839846107fa565b6106f7565b90508281526020810184848401111561085a57610859610681565b5b610865848285610743565b509392505050565b600082601f8301126108825761088161067c565b5b813561089284826020860161082b565b91505092915050565b60008060008060008060c087890312156108b8576108b7610672565b5b600087013567ffffffffffffffff8111156108d6576108d5610677565b5b6108e289828a01610794565b96505060206108f389828a016107e5565b955050604087013567ffffffffffffffff81111561091457610913610677565b5b61092089828a0161086d565b945050606087013567ffffffffffffffff81111561094157610940610677565b5b61094d89828a01610794565b935050608061095e89828a016107e5565b92505060a087013567ffffffffffffffff81111561097f5761097e610677565b5b61098b89828a0161086d565b9150509295509295509295565b6000806000606084860312156109b1576109b0610672565b5b600084013567ffffffffffffffff8111156109cf576109ce610677565b5b6109db86828701610794565b93505060206109ec868287016107e5565b925050604084013567ffffffffffffffff811115610a0d57610a0c610677565b5b610a198682870161086d565b9150509250925092565b600081519050919050565b600082825260208201905092915050565b60005b83811015610a5d578082015181840152602081019050610a42565b60008484015250505050565b6000610a7482610a23565b610a7e8185610a2e565b9350610a8e818560208601610a3f565b610a9781610686565b840191505092915050565b610aab816107c2565b82525050565b600081519050919050565b600082825260208201905092915050565b6000610ad882610ab1565b610ae28185610abc565b9350610af2818560208601610a3f565b610afb81610686565b840191505092915050565b60006060820190508181036000830152610b208186610a69565b9050610b2f6020830185610aa2565b8181036040830152610b418184610acd565b9050949350505050565b600081905092915050565b6000610b6182610ab1565b610b6b8185610b4b565b9350610b7b818560208601610a3f565b80840191505092915050565b6000610b938284610b56565b915081905092915050565b7f646f6661696c2077696c6c207265766572740000000000000000000000000000600082015250565b6000610bd4601283610a2e565b9150610bdf82610b9e565b602082019050919050565b60006020820190508181036000830152610c0381610bc7565b905091905056fea2646970667358221220500d36b4db9944b5a4e2cff9a613da1768ab3aa5dabc585fbed5ad20679b640064736f6c63430008120033")};
-
     InMemoryState state;
     auto rule_set{protocol::rule_set_factory(kEOSEVMMainnetConfig)};
-    ExecutionProcessor processor{block, *rule_set, state, kEOSEVMMainnetConfig, {}};
-
-    Transaction txn{
-        {.nonce = nonce,
-         .max_priority_fee_per_gas = 150 * kGiga,
-         .max_fee_per_gas = 150 * kGiga,
-         .gas_limit = 1'000'000,
-         .data = code
-        },
-        false,  // odd_y_parity
-        1,      // r
-        1,      // s
-    };
+    ExecutionProcessor processor{block, *rule_set, state, kEOSEVMMainnetConfig, true, {}, {}};
+    Transaction txn;
+    txn.nonce = nonce;
+    txn.max_priority_fee_per_gas = 150 * kGiga;
+    txn.max_fee_per_gas = 150 * kGiga;
+    txn.gas_limit = 1'000'000;
+    txn.data = code;
+    txn.odd_y_parity = false; // odd_y_parity
+    txn.r = 1; // r
+    txn.s = 1; // s
 
     processor.evm().state().add_to_balance(caller, kEther*100);
     processor.evm().state().set_nonce(caller, nonce);
-    txn.from = caller;
-
+    txn.set_sender(caller);
     Receipt receipt1;
-    processor.execute_transaction(txn, receipt1, {});
+    processor.execute_transaction(txn, receipt1);
     CHECK(receipt1.success);
-
     //Call failsucceed(no,false,0x00,yes,true,0x01)
     txn.nonce = nonce + 1;
     txn.to = create_address(caller, nonce);
     txn.data = *from_hex("0x112eb99600000000000000000000000000000000000000000000000000000000000000c00000000000000000000000000000000000000000000000000000000000000000000000000000000000000000000000000000000000000000000000000000010000000000000000000000000000000000000000000000000000000000000001400000000000000000000000000000000000000000000000000000000000000001000000000000000000000000000000000000000000000000000000000000018000000000000000000000000000000000000000000000000000000000000000026e6f000000000000000000000000000000000000000000000000000000000000000000000000000000000000000000000000000000000000000000000000000100000000000000000000000000000000000000000000000000000000000000000000000000000000000000000000000000000000000000000000000000000003796573000000000000000000000000000000000000000000000000000000000000000000000000000000000000000000000000000000000000000000000000010100000000000000000000000000000000000000000000000000000000000000");
     txn.gas_limit = 1'000'000;
-
     Receipt receipt2;
     processor.set_evm_message_filter([&](const evmc_message& message) -> bool {
         return message.recipient == 0xbbbbbbbbbbbbbbbbbbbbbbbb56e4000000000000_address && message.input_size > 0;
     });
-
-    processor.execute_transaction(txn, receipt2, {});
+    processor.execute_transaction(txn, receipt2);
     CHECK(receipt2.success);
-
     const auto& filtered_messages = processor.state().filtered_messages();
-
     //check message captured is => bridgeMsgV0(yes,true,0x01)
     //f781185b = sha3('bridgeMsgV0(string,bool,bytes)')[:4]
     //0000000000000000000000000000000000000000000000000000000000000060 //offset p1
@@ -692,21 +645,16 @@
     //0100000000000000000000000000000000000000000000000000000000000000 //0x01
     CHECK(filtered_messages.size()==1);
     CHECK(filtered_messages[0].data == *from_hex("0xf781185b0000000000000000000000000000000000000000000000000000000000000060000000000000000000000000000000000000000000000000000000000000000100000000000000000000000000000000000000000000000000000000000000a00000000000000000000000000000000000000000000000000000000000000003796573000000000000000000000000000000000000000000000000000000000000000000000000000000000000000000000000000000000000000000000000010100000000000000000000000000000000000000000000000000000000000000"));
-
     //Call succeedfail(no,false,0x00,yes,true,0x01)
     txn.nonce = nonce + 1;
     txn.to = create_address(caller, nonce);
     txn.data = *from_hex("0x112eb99600000000000000000000000000000000000000000000000000000000000000c00000000000000000000000000000000000000000000000000000000000000000000000000000000000000000000000000000000000000000000000000000010000000000000000000000000000000000000000000000000000000000000001400000000000000000000000000000000000000000000000000000000000000001000000000000000000000000000000000000000000000000000000000000018000000000000000000000000000000000000000000000000000000000000000026e6f000000000000000000000000000000000000000000000000000000000000000000000000000000000000000000000000000000000000000000000000000100000000000000000000000000000000000000000000000000000000000000000000000000000000000000000000000000000000000000000000000000000003796573000000000000000000000000000000000000000000000000000000000000000000000000000000000000000000000000000000000000000000000000010100000000000000000000000000000000000000000000000000000000000000");
     txn.gas_limit = 1'000'000;
-
     Receipt receipt3;
     processor.state().filtered_messages().clear();
-
-    processor.execute_transaction(txn, receipt3, {});
+    processor.execute_transaction(txn, receipt3);
     CHECK(receipt3.success);
-
     const auto& filtered_messages2 = processor.state().filtered_messages();
-
     //check message captured is => bridgeMsgV0(yes,true,0x01)
     //f781185b = sha3('bridgeMsgV0(string,bool,bytes)')[:4]
     //0000000000000000000000000000000000000000000000000000000000000060 //offset p1
@@ -772,27 +720,25 @@
 
         InMemoryState state;
         auto rule_set{protocol::rule_set_factory(chain_config)};
-        ExecutionProcessor processor{block, *rule_set, state, chain_config, {}};
-
-        Transaction txn{{
-                .type = TransactionType::kDynamicFee,
-                .nonce = nonce,
-                .max_priority_fee_per_gas = max_priority_fee_per_gas,
-                .max_fee_per_gas = max_fee_per_gas,
-                .gas_limit = 1'000'000,
-                .data = code
-            },
-            false,  // odd_y_parity
-            1,      // r
-            1,      // s
-        };
+        ExecutionProcessor processor{block, *rule_set, state, chain_config, true, {}, {}};
+
+        Transaction txn;
+        txn.type = TransactionType::kDynamicFee;
+        txn.nonce = nonce;
+        txn.max_priority_fee_per_gas = max_priority_fee_per_gas;
+        txn.max_fee_per_gas = max_fee_per_gas;
+        txn.gas_limit = 1'000'000;
+        txn.data = code;
+        txn.odd_y_parity = false;  // odd_y_parity
+        txn.r = 1;      // r
+        txn.s = 1;      // s
 
         processor.evm().state().add_to_balance(caller, kEther*100);
         processor.evm().state().set_nonce(caller, nonce);
-        txn.from = caller;
+        txn.set_sender(caller);
 
         Receipt receipt1;
-        processor.execute_transaction(txn, receipt1, {});
+        processor.execute_transaction(txn, receipt1);
         CHECK(receipt1.success);
 
         return std::make_tuple(
@@ -853,28 +799,26 @@
 
         evmone::gas_parameters gas_params;
         gas_params.G_txcreate = 50000;
-        silkworm::gas_prices_t gas_prices{.overhead_price = 42500000001, .storage_price = 42500000000 };
-        ExecutionProcessor processor{block, *rule_set, state, chain_config, gas_prices};
-
-        Transaction txn{{
-                .type = TransactionType::kDynamicFee,
-                .nonce = nonce,
-                .max_priority_fee_per_gas = max_priority_fee_per_gas,
-                .max_fee_per_gas = max_fee_per_gas,
-                .gas_limit = gas_limit,
-                .data = code
-            },
-            false,  // odd_y_parity
-            1,      // r
-            1,      // s
-        };
+        evmone::eosevm::gas_prices gas_prices{.overhead_price = 42500000001, .storage_price = 42500000000 };
+        ExecutionProcessor processor{block, *rule_set, state, chain_config, true, gas_params, gas_prices};
+
+        Transaction txn;
+        txn.type = TransactionType::kDynamicFee;
+        txn.nonce = nonce;
+        txn.max_priority_fee_per_gas = max_priority_fee_per_gas;
+        txn.max_fee_per_gas = max_fee_per_gas;
+        txn.gas_limit = gas_limit;
+        txn.data = code;
+        txn.odd_y_parity = false;  // odd_y_parity
+        txn.r = 1;      // r
+        txn.s = 1;      // s
 
         processor.evm().state().add_to_balance(caller, kEther*100);
         processor.evm().state().set_nonce(caller, nonce);
-        txn.from = caller;
+        txn.set_sender(caller);
 
         Receipt receipt1;
-        processor.execute_transaction(txn, receipt1, gas_params);
+        processor.execute_transaction(txn, receipt1);
 
         return std::make_tuple(
             receipt1,
@@ -909,7 +853,7 @@
     intx::uint256 max_priority_fee_per_gas = 5 * kGiga;
     intx::uint256 max_fee_per_gas = 105 * kGiga;
 
-    auto deploy_contract = [&](const ChainConfig& chain_config, uint64_t gas_limit, const gas_prices_t& gas_prices) -> auto {
+    auto deploy_contract = [&](const ChainConfig& chain_config, uint64_t gas_limit, const evmone::eosevm::gas_prices& gas_prices) -> auto {
 
         Block block{};
         block.header.number = 9'069'000;
@@ -945,27 +889,25 @@
         evmone::gas_parameters gas_params;
         gas_params.G_txcreate = 50000;
 
-        ExecutionProcessor processor{block, *rule_set, state, chain_config, gas_prices};
-
-        Transaction txn{{
-                .type = TransactionType::kDynamicFee,
-                .nonce = nonce,
-                .max_priority_fee_per_gas = max_priority_fee_per_gas,
-                .max_fee_per_gas = max_fee_per_gas,
-                .gas_limit = gas_limit,
-                .data = code
-            },
-            false,  // odd_y_parity
-            1,      // r
-            1,      // s
-        };
+        ExecutionProcessor processor{block, *rule_set, state, chain_config, true, gas_params, gas_prices};
+
+        Transaction txn;
+        txn.type = TransactionType::kDynamicFee;
+        txn.nonce = nonce;
+        txn.max_priority_fee_per_gas = max_priority_fee_per_gas;
+        txn.max_fee_per_gas = max_fee_per_gas;
+        txn.gas_limit = gas_limit;
+        txn.data = code;
+        txn.odd_y_parity = false;  // odd_y_parity
+        txn.r = 1;      // r
+        txn.s = 1;      // s
 
         processor.evm().state().add_to_balance(caller, kEther*100);
         processor.evm().state().set_nonce(caller, nonce);
-        txn.from = caller;
+        txn.set_sender(caller);
 
         Receipt receipt1;
-        auto res = processor.execute_transaction(txn, receipt1, gas_params);
+        auto res = processor.execute_transaction(txn, receipt1);
 
         return std::make_tuple(
             res,
@@ -975,7 +917,7 @@
         );
     };
 
-    gas_prices_t gp;
+    evmone::eosevm::gas_prices gp;
     gp.overhead_price = 70 * kGiga;
     gp.storage_price = 80 * kGiga;
     auto base_fee_per_gas = gp.get_base_price();
@@ -1039,44 +981,4 @@
 }
 
 
-=======
-TEST_CASE("CHAINID instruction") {
-    // Set chain_id to a value other than 1
-    ChainConfig config = kMainnetConfig;
-    config.chain_id = 42;
-
-    Block block{};
-    block.header.number = 20'000'000;  // PUSH0 enabled
-    block.header.gas_limit = 50'000;
-    const auto caller = 0x5ed8cee6b63b1c6afce3ad7c92f4fd7e1b8fad9f_address;
-
-    const auto code = *from_hex("465955");  // SSTORE(0, CHAINID)
-
-    Transaction txn{};
-    txn.to = 0xc0de_address;
-    txn.gas_limit = block.header.gas_limit;
-    txn.set_sender(caller);
-
-    SECTION("protected") {
-        txn.chain_id = config.chain_id;  // chain id matches in a valid transaction
-    }
-    SECTION("legacy") {
-        txn.chain_id = std::nullopt;  // valid legacy transaction may not have the chain id
-    }
-
-    InMemoryState state;
-
-    ExecutionProcessor processor{block, *protocol::rule_set_factory(config), state, config, true};
-    processor.evm().state().add_to_balance(caller, kEther);
-    processor.evm().state().set_code(*txn.to, code);
-
-    Receipt receipt;
-    processor.execute_transaction(txn, receipt);
-    CHECK(receipt.success);
-
-    const auto v = processor.evm().state().get_current_storage(*txn.to, 0x00_bytes32);
-    CHECK(v == evmc::bytes32{config.chain_id});
-}
-
->>>>>>> 08e2e7e6
 }  // namespace silkworm