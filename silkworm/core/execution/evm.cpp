--- conflicted
+++ resolved
@@ -89,26 +89,16 @@
     : beneficiary{block.header.beneficiary},
       block_{block},
       state_{state},
-<<<<<<< HEAD
       config_{config},
-      evm1_{evmc_create_evmone()},
       eos_evm_version_{config.eos_evm_version(block.header)} { }
-=======
-      config_{config} {}
->>>>>>> 08e2e7e6
 
 EVM::~EVM() {
     vm_impl().remove_tracers();
 }
 
-<<<<<<< HEAD
 CallResult EVM::execute(const Transaction& txn, uint64_t gas, const evmone::gas_parameters& gas_params) noexcept {
-    assert(txn.from.has_value());  // sender must be recovered
+    SILKWORM_ASSERT(txn.sender());  // sender must be valid
     gas_params_ = gas_params;
-=======
-CallResult EVM::execute(const Transaction& txn, uint64_t gas) noexcept {
-    SILKWORM_ASSERT(txn.sender());  // sender must be valid
->>>>>>> 08e2e7e6
 
     txn_ = &txn;
 
@@ -131,18 +121,14 @@
 
     const auto gas_left = static_cast<uint64_t>(res.gas_left);
     const auto gas_refund = static_cast<uint64_t>(res.gas_refund);
-<<<<<<< HEAD
     const auto storage_gas_consumed = static_cast<uint64_t>(res.storage_gas_consumed);
     const auto storage_gas_refund = static_cast<uint64_t>(res.storage_gas_refund);
     const auto speculative_cpu_gas_consumed = static_cast<uint64_t>(res.speculative_cpu_gas_consumed);
-    return {res.status_code, gas_left, gas_refund, storage_gas_consumed, storage_gas_refund, speculative_cpu_gas_consumed, {res.output_data, res.output_size}};
-=======
-    return {ValidationResult::kOk, res.status_code, gas_left, gas_refund, {res.output_data, res.output_size}};
->>>>>>> 08e2e7e6
+    return {ValidationResult::kOk, res.status_code, gas_left, gas_refund, storage_gas_consumed, storage_gas_refund, speculative_cpu_gas_consumed, {res.output_data, res.output_size}};
 }
 
 evmc::Result EVM::create(const evmc_message& message) noexcept {
-    evmc::Result res(EVMC_SUCCESS, message.gas, 0, 0, 0, 0, nullptr, 0);
+    evmc::Result res(EVMC_SUCCESS, message.gas, 0, 0, 0, 0, 0, nullptr, 0);
 
     auto value{intx::be::load<intx::uint256>(message.value)};
     const auto owned_funds = state_.get_balance(message.sender);
@@ -232,7 +218,7 @@
             evm_res.storage_gas_consumed = tmp_gas_state.storage_gas_consumed();
             evm_res.storage_gas_refund = tmp_gas_state.storage_gas_refund();
             state_.set_code(contract_addr, {evm_res.output_data, evm_res.output_size});
-        } else if (evm_res.gas_left >= 0 && static_cast<uint64_t>(evm_res.gas_left) >= code_deploy_gas) {
+	} else if (std::cmp_greater_equal(evm_res.gas_left, code_deploy_gas)) {
             evm_res.gas_left -= static_cast<int64_t>(code_deploy_gas);
             state_.set_code(contract_addr, {evm_res.output_data, evm_res.output_size});
         } else if (rev >= EVMC_HOMESTEAD) {
@@ -264,7 +250,7 @@
 
 evmc::Result EVM::call(const evmc_message& msg) noexcept {
     evmc_message message{msg};
-    evmc::Result res(EVMC_SUCCESS, message.gas, 0, 0, 0, 0, nullptr, 0);
+    evmc::Result res(EVMC_SUCCESS, message.gas, 0, 0, 0, 0, 0, nullptr, 0);
 
     auto at_exit = gsl::finally([&] {
         if(res.status_code == EVMC_SUCCESS && message_filter_ && (*message_filter_)(message)) {
@@ -286,9 +272,6 @@
 
     const auto snapshot{state_.take_snapshot()};
 
-    const evmc_revision rev{revision()};
-    bool recipient_exists = account_exists(message.recipient);
-
     if (message.kind == EVMC_CALL) {
         if (message.flags & EVMC_STATIC) {
             // Match geth logic
@@ -299,13 +282,16 @@
         }
     }
 
+    const evmc_revision rev{revision()};
+    bool recipient_exists = account_exists(message.recipient);
+
     if (precompile::is_precompile(message.code_address, rev)) {
         static_assert(std::size(precompile::kContracts) < 256);
         const uint8_t num{message.code_address.bytes[kAddressLength - 1]};
         const precompile::Contract& contract{precompile::kContracts[num]->contract};
         const ByteView input{message.input_data, message.input_size};
-        const int64_t gas{static_cast<int64_t>(contract.gas(input, rev))};
-        if (gas < 0 || gas > message.gas) {
+        const uint64_t gas{contract.gas(input, rev)};
+        if (std::cmp_greater(gas, message.gas)) {
             res.status_code = EVMC_OUT_OF_GAS;
         } else {
             const std::optional<Bytes> output{contract.run(input)};
@@ -318,17 +304,10 @@
         }
         // Explicitly notify registered tracers (if any)
         for (auto tracer : tracers_) {
-<<<<<<< HEAD
-            const ByteView code{}; // precompile code is empty.
-            tracer.get().on_execution_start(rev, message, code);
-            tracer.get().on_precompiled_run(res.raw(), message.gas, state_);
-            tracer.get().on_execution_end(res.raw(),state_);
-=======
             const ByteView empty_code{};  // Any precompile code is empty
             tracer.get().on_execution_start(rev, message, empty_code);
             tracer.get().on_precompiled_run(res.raw(), state_);
             tracer.get().on_execution_end(res.raw(), state_);
->>>>>>> 08e2e7e6
         }
     } else {
         if(eos_evm_version_ > 0 && message.depth == 0 && !is_zero(evmc::bytes32{message.value}) && !recipient_exists) {
@@ -414,19 +393,9 @@
     }
 
     EvmHost host{*this};
-<<<<<<< HEAD
-    gsl::owner<evmone::ExecutionState*> state{acquire_state()};
-
-    state->reset(msg, rev, host.get_interface(), host.to_context(), code, gas_params_, eos_evm_version_);
-
-    const auto vm{static_cast<evmone::VM*>(evm1_)};
-    evmc_result res{evmone::baseline::execute(*vm, msg.gas, *state, *analysis)};
-
-    release_state(state);
-
-=======
-    evmc_result res{evmone::baseline::execute(vm_impl(), EvmHost::get_interface(), host.to_context(), rev, message, *analysis)};
->>>>>>> 08e2e7e6
+    evmone::ExecutionState state{};
+    state.reset(message, rev, host.get_interface(), host.to_context(), code, gas_params_, eos_evm_version_);
+    evmc_result res{evmone::baseline::execute(vm_impl(), message, state, *analysis)};
     return res;
 }
 
@@ -439,7 +408,11 @@
     tracers_.push_back(std::ref(tracer));
 }
 
-<<<<<<< HEAD
+void EVM::remove_tracers() noexcept {
+    vm_impl().remove_tracers();
+    tracers_.clear();
+}
+
 bool EVM::account_exists(const evmc::address& address) const noexcept {
     const evmc_revision rev{revision()};
 
@@ -451,23 +424,15 @@
         return !state_.is_dead(address);
     } else {
         return state_.exists(address);
-=======
-void EVM::remove_tracers() noexcept {
-    vm_impl().remove_tracers();
-    tracers_.clear();
+    }
 }
 
 bool EvmHost::account_exists(const evmc::address& address) const noexcept {
     const evmc_revision rev{evm_.revision()};
     if (rev >= EVMC_SPURIOUS_DRAGON) {
         return !evm_.state().is_dead(address);
->>>>>>> 08e2e7e6
     }
     return evm_.state().exists(address);
-}
-
-bool EvmHost::account_exists(const evmc::address& address) const noexcept {
-    return evm_.account_exists(address);
 }
 
 evmc_access_status EvmHost::access_account(const evmc::address& address) noexcept {
@@ -588,13 +553,6 @@
         if (res.status_code == EVMC_REVERT) {
             // geth returns CREATE output only in case of REVERT
             return res;
-<<<<<<< HEAD
-        } else {
-            evmc::Result res_with_no_output(res.status_code, res.gas_left, res.gas_refund, res.storage_gas_consumed, res.storage_gas_refund, res.speculative_cpu_gas_consumed, nullptr, 0);
-            res_with_no_output.create_address = res.create_address;
-            return res_with_no_output;
-=======
->>>>>>> 08e2e7e6
         }
         evmc::Result res_with_no_output{res.status_code, res.gas_left, res.gas_refund};
         res_with_no_output.create_address = res.create_address;
@@ -632,32 +590,23 @@
     return context;
 }
 
-<<<<<<< HEAD
-evmc::bytes32 EvmHost::get_block_hash(int64_t n) const noexcept {
-    if(evm_.config().protocol_rule_set == protocol::RuleSetType::kTrust) {
+evmc::bytes32 EVM::get_block_hash(int64_t block_num) noexcept {
+    if(std::holds_alternative<protocol::TrustConfig>(config().rule_set_config)) {
         uint8_t buffer[1+8+8];
         buffer[0] = 0x00;
-        intx::le::unsafe::store<uint64_t>(buffer+1,   static_cast<uint64_t>(n));
-        intx::le::unsafe::store<uint64_t>(buffer+1+8, evm_.config().chain_id);
+        intx::le::unsafe::store<uint64_t>(buffer+1,   static_cast<uint64_t>(block_num));
+        intx::le::unsafe::store<uint64_t>(buffer+1+8, config().chain_id);
         auto block_hash = silkworm::precompile::sha256_run(ByteView(buffer));
         evmc::bytes32 res;
         memcpy(res.bytes, block_hash->data(), 32);
         return res;
     }
 
-    assert(n >= 0);
-    const uint64_t current_block_num{evm_.block_.header.number};
-    assert(static_cast<uint64_t>(n) < current_block_num);
-    const uint64_t new_size_u64{current_block_num - static_cast<uint64_t>(n)};
-    assert(std::in_range<std::size_t>(new_size_u64));
-=======
-evmc::bytes32 EVM::get_block_hash(int64_t block_num) noexcept {
     SILKWORM_ASSERT(block_num >= 0);
     const uint64_t current_block_num{block_.header.number};
     SILKWORM_ASSERT(static_cast<uint64_t>(block_num) < current_block_num);
     const uint64_t new_size_u64{current_block_num - static_cast<uint64_t>(block_num)};
     SILKWORM_ASSERT(std::in_range<size_t>(new_size_u64));
->>>>>>> 08e2e7e6
     const size_t new_size{static_cast<size_t>(new_size_u64)};
 
     std::vector<evmc::bytes32>& hashes{block_hashes_};
