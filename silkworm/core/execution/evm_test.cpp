/*
   Copyright 2022 The Silkworm Authors

   Licensed under the Apache License, Version 2.0 (the "License");
   you may not use this file except in compliance with the License.
   You may obtain a copy of the License at

       http://www.apache.org/licenses/LICENSE-2.0

   Unless required by applicable law or agreed to in writing, software
   distributed under the License is distributed on an "AS IS" BASIS,
   WITHOUT WARRANTIES OR CONDITIONS OF ANY KIND, either express or implied.
   See the License for the specific language governing permissions and
   limitations under the License.
*/

#include "evm.hpp"

#include <map>
#include <vector>

#include <catch2/catch_test_macros.hpp>
#include <evmone/execution_state.hpp>

#include <silkworm/core/common/test_util.hpp>
#include <silkworm/core/common/util.hpp>
#include <silkworm/core/execution/call_tracer.hpp>
#include <silkworm/core/state/in_memory_state.hpp>
<<<<<<< HEAD
#include <eosevm/version.hpp>

#include "address.hpp"
=======
#include <silkworm/core/types/address.hpp>
#include <silkworm/core/types/evmc_bytes32.hpp>
>>>>>>> 08e2e7e6

namespace silkworm {

TEST_CASE("Value transfer", "[core][execution]") {
    Block block{};
    block.header.number = 10336006;

    evmc::address from{0x0a6bb546b9208cfab9e8fa2b9b2c042b18df7030_address};
    evmc::address to{0x8b299e2b7d7f43c0ce3068263545309ff4ffb521_address};
    intx::uint256 value{10'200'000'000'000'000};

    InMemoryState db;
    IntraBlockState state{db};
    EVM evm{block, state, kMainnetConfig};

    CHECK(state.get_balance(from) == 0);
    CHECK(state.get_balance(to) == 0);

    Transaction txn{};
    txn.set_sender(from);
    txn.to = to;
    txn.value = value;

    CallResult res{evm.execute(txn, 0, {})};
    CHECK(res.status == EVMC_INSUFFICIENT_BALANCE);
    CHECK(res.data.empty());

    state.add_to_balance(from, kEther);

    res = evm.execute(txn, 0, {});
    CHECK(res.status == EVMC_SUCCESS);
    CHECK(res.data.empty());

    CHECK(state.get_balance(from) == kEther - value);
    CHECK(state.get_balance(to) == value);
    CHECK(state.touched().count(from) == 1);
    CHECK(state.touched().count(to) == 1);
}

TEST_CASE("Destruct and recreate", "[core][execution]") {
    evmc::address to{0x8b299e2b7d7f43c0ce3068263545309ff4ffb521_address};

    InMemoryState db;

    {
        IntraBlockState state{db};

        // First, create the contract and set one storage location to non-zero in a block
        state.clear_journal_and_substate();
        REQUIRE(state.get_original_storage(to, {}) == evmc::bytes32{});
        REQUIRE(state.get_current_storage(to, {}) == evmc::bytes32{});
        state.create_contract(to);
        state.set_storage(to, {}, evmc::bytes32{1});
        REQUIRE(state.get_current_storage(to, {}) == evmc::bytes32{1});
        state.finalize_transaction(EVMC_SHANGHAI);
        state.write_to_db(1);
        REQUIRE(db.state_root_hash() == 0xc2d663880f143c9bdd3c7bd2c282dc8d24e2bccf81bc779c058d18685a4a7386_bytes32);
    }

    SECTION("destruct_send-funds_recreate_same_block") {
        IntraBlockState state{db};

        // Then, in another block, destruct it
        state.clear_journal_and_substate();
        REQUIRE(state.get_original_storage(to, {}) == evmc::bytes32{1});
        REQUIRE(state.get_current_storage(to, {}) == evmc::bytes32{1});
        REQUIRE(state.record_suicide(to));
        state.destruct_suicides();
        REQUIRE(state.get_current_storage(to, {}) == evmc::bytes32{});
        state.finalize_transaction(EVMC_SHANGHAI);

        // Add some balance to it
        state.clear_journal_and_substate();
        state.add_to_balance(to, 1);
        state.finalize_transaction(EVMC_SHANGHAI);

        // And recreate it: the storage location previously set to non-zero must be zeroed
        state.clear_journal_and_substate();
        CHECK(state.get_original_storage(to, {}) == evmc::bytes32{});
        CHECK(state.get_current_storage(to, {}) == evmc::bytes32{});
        state.create_contract(to);
        CHECK(state.get_current_storage(to, {}) == evmc::bytes32{});
        state.finalize_transaction(EVMC_SHANGHAI);
        state.write_to_db(2);
    }

    SECTION("destruct_send-funds_recreate_separate_block") {
        {
            IntraBlockState state{db};

            // Then, in another block, destruct it
            state.clear_journal_and_substate();
            REQUIRE(state.get_original_storage(to, {}) == evmc::bytes32{1});
            REQUIRE(state.get_current_storage(to, {}) == evmc::bytes32{1});
            REQUIRE(state.record_suicide(to));
            state.destruct_suicides();
            REQUIRE(state.get_current_storage(to, {}) == evmc::bytes32{});
            state.finalize_transaction(EVMC_SHANGHAI);

            // Add some balance to it
            state.clear_journal_and_substate();
            state.add_to_balance(to, 1);
            state.finalize_transaction(EVMC_SHANGHAI);
            CHECK(state.get_current_storage(to, {}) == evmc::bytes32{});
            state.write_to_db(2);
            CHECK(state.get_current_storage(to, {}) == evmc::bytes32{});
            CHECK(db.state_root_hash() == 0x8e723de3b34ef0632b5421f0f8ad8dfa6c981e99009141b5b7130c790f0d38c6_bytes32);
        }
        {
            IntraBlockState state{db};

            // Finally, in the last block, recreate it: the storage location previously set to non-zero must be zeroed
            state.clear_journal_and_substate();
            CHECK(state.get_original_storage(to, {}) == evmc::bytes32{});
            CHECK(state.get_current_storage(to, {}) == evmc::bytes32{});
            state.create_contract(to);
            CHECK(state.get_original_storage(to, {}) == evmc::bytes32{});
            CHECK(state.get_current_storage(to, {}) == evmc::bytes32{});
            state.finalize_transaction(EVMC_SHANGHAI);
            state.write_to_db(3);
        }
    }

    // Post-conditions: account must have incarnation == 2 and storage location zeroed
    const auto contract_address = db.read_account(to);
    REQUIRE(contract_address);
    CHECK(contract_address->incarnation == 2);
    CHECK(db.read_storage(to, contract_address->incarnation, {}) == evmc::bytes32{0});
    CHECK(db.state_root_hash() == 0x8e723de3b34ef0632b5421f0f8ad8dfa6c981e99009141b5b7130c790f0d38c6_bytes32);
}

TEST_CASE("Create contract, destruct and then recreate", "[core][execution]") {
    evmc::address to{0x8b299e2b7d7f43c0ce3068263545309ff4ffb521_address};

    InMemoryState db;

    {
        IntraBlockState state{db};

        // First, create an empty contract in one block
        REQUIRE((state.get_nonce(to) == 0 && state.get_code_hash(to) == kEmptyHash));
        state.create_contract(to);
        state.set_code(to, *from_hex("30600155"));
        state.finalize_transaction(EVMC_SHANGHAI);

        state.write_to_db(1);

        const auto account{db.read_account(to)};
        CHECK((account && account->incarnation == 1));
    }

    {
        IntraBlockState state{db};

        // Then, in another block, destruct it
        state.clear_journal_and_substate();
        REQUIRE(state.record_suicide(to));
        state.destruct_suicides();
        state.finalize_transaction(EVMC_SHANGHAI);

        state.write_to_db(2);

        CHECK(!db.read_account(to));
    }

    {
        IntraBlockState state{db};

        // Finally, recreate the contract in another block
        state.create_contract(to);
        state.set_code(to, *from_hex("30600255"));
        state.finalize_transaction(EVMC_SHANGHAI);

        state.write_to_db(3);

        const auto account{db.read_account(to)};
        CHECK((account && account->incarnation == 2));
    }
}

TEST_CASE("Create empty contract and recreate non-empty in same block", "[core][execution]") {
    evmc::address to{0x8b299e2b7d7f43c0ce3068263545309ff4ffb521_address};

    InMemoryState db;
    IntraBlockState state{db};

    // First, create an empty contract in one transaction
    REQUIRE((state.get_nonce(to) == 0 && state.get_code_hash(to) == kEmptyHash));
    state.create_contract(to);
    state.finalize_transaction(EVMC_SHANGHAI);

    // Then, recreate it adding some code in another transaction
    state.clear_journal_and_substate();
    REQUIRE((state.get_nonce(to) == 0 && state.get_code_hash(to) == kEmptyHash));
    state.create_contract(to);
    state.set_code(to, *from_hex("30600055"));
    state.finalize_transaction(EVMC_SHANGHAI);

    state.write_to_db(1);

    const auto account{db.read_account(to)};
    CHECK((account && account->incarnation == 2));
}

TEST_CASE("Smart contract with storage", "[core][execution]") {
    Block block{};
    block.header.number = 1;
    evmc::address caller{0x0a6bb546b9208cfab9e8fa2b9b2c042b18df7030_address};

    // This contract initially sets its 0th storage to 0x2a
    // and its 1st storage to 0x01c9.
    // When called, it updates the 0th storage to the input provided.
    Bytes code{*from_hex("602a5f556101c960015560048060135f395ff35f355f55")};
    // https://github.com/CoinCulture/evm-tools/blob/master/analysis/guide.md#contracts
    // 0x00     PUSH1  => 2a
    // 0x02     PUSH0
    // 0x03     SSTORE         // storage[0] = 0x2a
    // 0x04     PUSH2  => 01c9
    // 0x07     PUSH1  => 01
    // 0x09     SSTORE         // storage[1] = 0x01c9
    // 0x0a     PUSH1  => 04   // deploy begin
    // 0x0c     DUP1
    // 0x0d     PUSH1  => 13
    // 0x0f     PUSH0
    // 0x10     CODECOPY
    // 0x11     PUSH0
    // 0x12     RETURN         // deploy end
    // 0x13     PUSH0          // contract code
    // 0x14     CALLDATALOAD
    // 0x15     PUSH0
    // 0x16     SSTORE         // storage[0] = input[0]

    InMemoryState db;
    IntraBlockState state{db};
    EVM evm{block, state, test::kShanghaiConfig};

    Transaction txn{};
    txn.set_sender(caller);
    txn.data = code;

    uint64_t gas{0};
    CallResult res{evm.execute(txn, gas, {})};
    CHECK(res.status == EVMC_OUT_OF_GAS);
    CHECK(res.data.empty());

    gas = 50'000;
    res = evm.execute(txn, gas, {});
    CHECK(res.status == EVMC_SUCCESS);
    CHECK(to_hex(res.data) == "5f355f55");

    evmc::address contract_address{create_address(caller, /*nonce=*/1)};
    evmc::bytes32 key0{};
    CHECK(to_hex(zeroless_view(state.get_current_storage(contract_address, key0).bytes)) == "2a");

    evmc::bytes32 new_val{to_bytes32(*from_hex("f5"))};
    txn.to = contract_address;
    txn.data = ByteView{new_val};

    res = evm.execute(txn, gas, {});
    CHECK(res.status == EVMC_SUCCESS);
    CHECK(res.data.empty());
    CHECK(state.get_current_storage(contract_address, key0) == new_val);
}

#if !(defined(SILKWORM_SANITIZE) && defined(__APPLE__))
TEST_CASE("Maximum call depth", "[core][execution]") {
    Block block{};
    block.header.number = 1'431'916;
    evmc::address caller{0x8e4d1ea201b908ab5e1f5a1c3f9f1b4f6c1e9cf1_address};
    evmc::address contract{0x3589d05a1ec4af9f65b0e5554e645707775ee43c_address};

    // The contract just calls itself recursively a given number of times.
    Bytes code{*from_hex("60003580600857005b6001900360005260008060208180305a6103009003f1602357fe5b")};
    /* https://github.com/CoinCulture/evm-tools
    0      PUSH1  => 00
    2      CALLDATALOAD
    3      DUP1
    4      PUSH1  => 08
    6      JUMPI
    7      STOP
    8      JUMPDEST
    9      PUSH1  => 01
    11     SWAP1
    12     SUB
    13     PUSH1  => 00
    15     MSTORE
    16     PUSH1  => 00
    18     DUP1
    19     PUSH1  => 20
    21     DUP2
    22     DUP1
    23     ADDRESS
    24     GAS
    25     PUSH2  => 0300
    28     SWAP1
    29     SUB
    30     CALL
    31     PUSH1  => 23
    33     JUMPI
    34     INVALID
    35     JUMPDEST
    */

    InMemoryState db;
    IntraBlockState state{db};
    state.set_code(contract, code);

    EVM evm{block, state, kMainnetConfig};

    AnalysisCache analysis_cache{/*max_size=*/16};
    evm.analysis_cache = &analysis_cache;

    Transaction txn{};
    txn.set_sender(caller);
    txn.to = contract;

    uint64_t gas{1'000'000};
    CallResult res{evm.execute(txn, gas, {})};
    CHECK(res.status == EVMC_SUCCESS);
    CHECK(res.data.empty());

    evmc::bytes32 num_of_recursions{to_bytes32(*from_hex("0400"))};
    txn.data = ByteView{num_of_recursions};
    res = evm.execute(txn, gas, {});
    CHECK(res.status == EVMC_SUCCESS);
    CHECK(res.data.empty());

    num_of_recursions = to_bytes32(*from_hex("0401"));
    txn.data = ByteView{num_of_recursions};
    res = evm.execute(txn, gas, {});
    CHECK(res.status == EVMC_INVALID_INSTRUCTION);
    CHECK(res.data.empty());
}
#endif  // SILKWORM_SANITIZE

TEST_CASE("DELEGATECALL", "[core][execution]") {
    Block block{};
    block.header.number = 1'639'560;
    evmc::address caller_address{0x8e4d1ea201b908ab5e1f5a1c3f9f1b4f6c1e9cf1_address};
    evmc::address callee_address{0x3589d05a1ec4af9f65b0e5554e645707775ee43c_address};

    // The callee writes the ADDRESS to storage.
    Bytes callee_code{*from_hex("30600055")};
    /* https://github.com/CoinCulture/evm-tools
    0      ADDRESS
    1      PUSH1  => 00
    3      SSTORE
    */

    // The caller delegate-calls the input contract.
    Bytes caller_code{*from_hex("6000808080803561eeeef4")};
    /* https://github.com/CoinCulture/evm-tools
    0      PUSH1  => 00
    2      DUP1
    3      DUP1
    4      DUP1
    5      DUP1
    6      CALLDATALOAD
    7      PUSH2  => eeee
    10     DELEGATECALL
    */

    InMemoryState db;
    IntraBlockState state{db};
    state.set_code(caller_address, caller_code);
    state.set_code(callee_address, callee_code);

    EVM evm{block, state, kMainnetConfig};

    CallTraces call_traces;
    CallTracer call_tracer{call_traces};
    evm.add_tracer(call_tracer);

    Transaction txn{};
    txn.set_sender(caller_address);
    txn.to = caller_address;
    txn.data = ByteView{to_bytes32(callee_address.bytes)};

    uint64_t gas{1'000'000};
    CallResult res{evm.execute(txn, gas, {})};
    CHECK(res.status == EVMC_SUCCESS);
    CHECK(res.data.empty());

    evmc::bytes32 key0{};
    CHECK(to_hex(zeroless_view(state.get_current_storage(caller_address, key0).bytes), true) == address_to_hex(caller_address));
    CHECK(call_traces.senders.size() == 1);
    CHECK(call_traces.recipients.size() == 2);
    CHECK(call_traces.senders.contains(caller_address));     // call from caller to self
    CHECK(call_traces.recipients.contains(caller_address));  // call from caller to self
    CHECK(call_traces.recipients.contains(callee_address));  // delegate call from caller to callee
}

// https://eips.ethereum.org/EIPS/eip-211#specification
TEST_CASE("CREATE should only return on failure", "[core][execution]") {
    Block block{};
    block.header.number = 4'575'910;
    evmc::address caller{0xf466859ead1932d743d622cb74fc058882e8648a_address};

    Bytes code{
        *from_hex("0x602180601360003960006000f0503d600055006211223360005260206000602060006000600461900"
                  "0f1503d60005560206000f3")};
    /* https://github.com/CoinCulture/evm-tools
    0      PUSH1  => 21
    2      DUP1
    3      PUSH1  => 13
    5      PUSH1  => 00
    7      CODECOPY
    8      PUSH1  => 00
    10     PUSH1  => 00
    12     CREATE
    13     POP
    14     RETURNDATASIZE
    15     PUSH1  => 00
    17     SSTORE
    18     STOP
    19     PUSH3  => 112233
    23     PUSH1  => 00
    25     MSTORE
    26     PUSH1  => 20
    28     PUSH1  => 00
    30     PUSH1  => 20
    32     PUSH1  => 00
    34     PUSH1  => 00
    36     PUSH1  => 04
    38     PUSH2  => 9000
    41     CALL
    42     POP
    43     RETURNDATASIZE
    44     PUSH1  => 00
    46     SSTORE
    47     PUSH1  => 20
    49     PUSH1  => 00
    51     RETURN
    */

    InMemoryState db;
    IntraBlockState state{db};
    EVM evm{block, state, kMainnetConfig};

    Transaction txn{};
    txn.set_sender(caller);
    txn.data = code;

    uint64_t gas{150'000};
    CallResult res{evm.execute(txn, gas, {})};
    CHECK(res.status == EVMC_SUCCESS);
    CHECK(res.data.empty());

    evmc::address contract_address{create_address(caller, /*nonce=*/0)};
    evmc::bytes32 key0{};
    CHECK(is_zero(state.get_current_storage(contract_address, key0)));
}

// https://github.com/ethereum/EIPs/issues/684
TEST_CASE("Contract overwrite", "[core][execution]") {
    Block block{};
    block.header.number = 7'753'545;

    Bytes old_code{*from_hex("6000")};
    Bytes new_code{*from_hex("6001")};

    evmc::address caller{0x92a1d964b8fc79c5694343cc943c27a94a3be131_address};

    evmc::address contract_address{create_address(caller, /*nonce=*/0)};

    InMemoryState db;
    IntraBlockState state{db};
    state.set_code(contract_address, old_code);

    EVM evm{block, state, kMainnetConfig};

    Transaction txn{};
    txn.set_sender(caller);
    txn.data = new_code;

    uint64_t gas{100'000};
    CallResult res{evm.execute(txn, gas, {})};

    CHECK(res.status == EVMC_INVALID_INSTRUCTION);
    CHECK(res.gas_left == 0);
    CHECK(res.data.empty());
}

TEST_CASE("EIP-3541: Reject new contracts starting with the 0xEF byte", "[core][execution]") {
    const ChainConfig& config{kMainnetConfig};

    Block block;
    block.header.number = 13'500'000;
    REQUIRE(config.revision(block.header) == EVMC_LONDON);

    InMemoryState db;
    IntraBlockState state{db};
    EVM evm{block, state, config};

    Transaction txn;
    txn.set_sender(0x1000000000000000000000000000000000000000_address);
    const uint64_t gas{50'000};

    // https://eips.ethereum.org/EIPS/eip-3541#test-cases
    txn.data = *from_hex("0x60ef60005360016000f3");
    CHECK(evm.execute(txn, gas, {}).status == EVMC_CONTRACT_VALIDATION_FAILURE);

    txn.data = *from_hex("0x60ef60005360026000f3");
    CHECK(evm.execute(txn, gas, {}).status == EVMC_CONTRACT_VALIDATION_FAILURE);

    txn.data = *from_hex("0x60ef60005360036000f3");
    CHECK(evm.execute(txn, gas, {}).status == EVMC_CONTRACT_VALIDATION_FAILURE);

    txn.data = *from_hex("0x60ef60005360206000f3");
    CHECK(evm.execute(txn, gas, {}).status == EVMC_CONTRACT_VALIDATION_FAILURE);

    txn.data = *from_hex("0x60fe60005360016000f3");
    CHECK(evm.execute(txn, gas, {}).status == EVMC_SUCCESS);
}

class TestTracer : public EvmTracer {
  public:
    explicit TestTracer(std::optional<evmc::address> contract_address = std::nullopt,
                        std::optional<evmc::bytes32> key = std::nullopt)
        : contract_address_(contract_address), key_(key), rev_{} {}

    void on_execution_start(evmc_revision rev, const evmc_message& msg, evmone::bytes_view bytecode) noexcept override {
        execution_start_called_ = true;
        rev_ = rev;
        msg_stack_.push_back(msg);
        bytecode_ = Bytes{bytecode};
    }
    void on_instruction_start(uint32_t pc, const intx::uint256* /*stack_top*/, int /*stack_height*/,
                              int64_t /*gas*/, const evmone::ExecutionState& state,
                              const IntraBlockState& intra_block_state) noexcept override {
        pc_stack_.push_back(pc);
        memory_size_stack_[pc] = state.memory.size();
        if (contract_address_) {
            storage_stack_[pc] =
                intra_block_state.get_current_storage(contract_address_.value(), key_.value_or(evmc::bytes32{}));
        }
    }
    void on_execution_end(const evmc_result& res, const IntraBlockState& intra_block_state) noexcept override {
        execution_end_called_ = true;
        const auto gas_left = static_cast<uint64_t>(res.gas_left);
        const auto gas_refund = static_cast<uint64_t>(res.gas_refund);
<<<<<<< HEAD
        const auto storage_gas_consumed = static_cast<uint64_t>(res.storage_gas_consumed);
        const auto storage_gas_refund = static_cast<uint64_t>(res.storage_gas_refund);
        const auto speculative_cpu_gas_consumed = static_cast<uint64_t>(res.speculative_cpu_gas_consumed);

        result_ = {res.status_code, gas_left, gas_refund, storage_gas_consumed, storage_gas_refund, speculative_cpu_gas_consumed, {res.output_data, res.output_size}};
=======
        result_ = {ValidationResult::kOk, res.status_code, gas_left, gas_refund, {res.output_data, res.output_size}};
>>>>>>> 08e2e7e6
        if (contract_address_ && !pc_stack_.empty()) {
            const auto pc = pc_stack_.back();
            storage_stack_[pc] =
                intra_block_state.get_current_storage(contract_address_.value(), key_.value_or(evmc::bytes32{}));
        }
    }
    void on_creation_completed(const evmc_result& /*result*/, const IntraBlockState& /*intra_block_state*/) noexcept override {
        creation_completed_called_ = true;
    }
    void on_self_destruct(const evmc::address& /*address*/, const evmc::address& /*beneficiary*/) noexcept override {
        self_destruct_called_ = true;
    }

    void reset() {
        execution_start_called_ = false;
        execution_end_called_ = false;
        creation_completed_called_ = false;
        self_destruct_called_ = false;
        contract_address_.reset();
        key_.reset();
        rev_ = EVMC_FRONTIER;
        msg_stack_.clear();
        bytecode_.clear();
        pc_stack_.clear();
        memory_size_stack_.clear();
        storage_stack_.clear();
        result_ = {};
    }

    bool execution_start_called() const { return execution_start_called_; }
    bool execution_end_called() const { return execution_end_called_; }
    bool creation_completed_called() const { return creation_completed_called_; }
    bool self_destruct_called() const { return self_destruct_called_; }
    const Bytes& bytecode() const { return bytecode_; }
    const evmc_revision& rev() const { return rev_; }
    const std::vector<evmc_message>& msg_stack() const { return msg_stack_; }
    const std::vector<uint32_t>& pc_stack() const { return pc_stack_; }
    const std::map<uint32_t, size_t>& memory_size_stack() const { return memory_size_stack_; }
    const std::map<uint32_t, evmc::bytes32>& storage_stack() const { return storage_stack_; }
    const CallResult& result() const { return result_; }

  private:
    bool execution_start_called_{false};
    bool execution_end_called_{false};
    bool creation_completed_called_{false};
    bool self_destruct_called_{false};
    std::optional<evmc::address> contract_address_;
    std::optional<evmc::bytes32> key_;
    evmc_revision rev_{EVMC_FRONTIER};
    std::vector<evmc_message> msg_stack_;
    Bytes bytecode_;
    std::vector<uint32_t> pc_stack_;
    std::map<uint32_t, size_t> memory_size_stack_;
    std::map<uint32_t, evmc::bytes32> storage_stack_;
    CallResult result_;
};

TEST_CASE("Tracing smart contract with storage", "[core][execution]") {
    Block block{};
    block.header.number = 10'336'006;
    const evmc::address caller{0x0a6bb546b9208cfab9e8fa2b9b2c042b18df7030_address};
    const evmc::address contract_address0{create_address(caller, 0)};

    // This contract initially sets its 0th storage to 0x2a and its 1st storage to 0x01c9.
    // When called, it updates the 0th storage to the input provided.
    Bytes code{*from_hex("602a6000556101c960015560068060166000396000f3600035600055")};
    // https://github.com/CoinCulture/evm-tools
    // 0      PUSH1  => 2a
    // 2      PUSH1  => 00
    // 4      SSTORE         // storage[0] = 0x2a
    // 5      PUSH2  => 01c9
    // 8      PUSH1  => 01
    // 10     SSTORE         // storage[1] = 0x01c9
    // 11     PUSH1  => 06   // deploy begin
    // 13     DUP1
    // 14     PUSH1  => 16
    // 16     PUSH1  => 00
    // 18     CODECOPY
    // 19     PUSH1  => 00
    // 21     RETURN         // deploy end
    // 22     PUSH1  => 00   // contract code
    // 24     CALLDATALOAD
    // 25     PUSH1  => 00
    // 27     SSTORE         // storage[0] = input[0]

    InMemoryState db;
    IntraBlockState state{db};
    EVM evm{block, state, kMainnetConfig};

    Transaction txn{};
    txn.set_sender(caller);
    txn.data = code;

    CHECK(evm.tracers().empty());

    // First execution: out of gas
    TestTracer tracer1;
    evm.add_tracer(tracer1);
    CallTraces call_traces1;
    CallTracer call_tracer1{call_traces1};
    evm.add_tracer(call_tracer1);
    CHECK(evm.tracers().size() == 2);

    uint64_t gas{0};
    CallResult res{evm.execute(txn, gas, {})};
    CHECK(res.status == EVMC_OUT_OF_GAS);
    CHECK(res.data.empty());

    CHECK((tracer1.execution_start_called() && tracer1.execution_end_called() && tracer1.creation_completed_called()));
    CHECK(tracer1.rev() == evmc_revision::EVMC_ISTANBUL);
    CHECK(tracer1.msg_stack().at(0).kind == evmc_call_kind::EVMC_CALL);
    CHECK(tracer1.msg_stack().at(0).flags == 0);
    CHECK(tracer1.msg_stack().at(0).depth == 0);
    CHECK(tracer1.msg_stack().at(0).gas == 0);
    CHECK(tracer1.bytecode() == code);
    CHECK(tracer1.pc_stack() == std::vector<uint32_t>{0});
    CHECK(tracer1.memory_size_stack() == std::map<uint32_t, size_t>{{0, 0}});
    CHECK(tracer1.result().status == EVMC_OUT_OF_GAS);
    CHECK(tracer1.result().gas_left == 0);
    CHECK(tracer1.result().data.empty());
    CHECK(call_traces1.senders.contains(caller));
    CHECK(call_traces1.recipients.contains(contract_address0));  // even if deployment fails

    // Second execution: success
    const evmc::address contract_address1{create_address(caller, 1)};

    TestTracer tracer2;
    evm.add_tracer(tracer2);
    CallTraces call_traces2;
    CallTracer call_tracer2{call_traces2};
    evm.add_tracer(call_tracer2);
    CHECK(evm.tracers().size() == 4);

    gas = 50'000;
    res = evm.execute(txn, gas, {});
    CHECK(res.status == EVMC_SUCCESS);
    CHECK(res.data == from_hex("600035600055"));

    CHECK((tracer2.execution_start_called() && tracer2.execution_end_called()));
    CHECK(tracer2.rev() == evmc_revision::EVMC_ISTANBUL);
    CHECK(tracer2.msg_stack().at(0).kind == evmc_call_kind::EVMC_CALL);
    CHECK(tracer2.msg_stack().at(0).flags == 0);
    CHECK(tracer2.msg_stack().at(0).depth == 0);
    CHECK(tracer2.msg_stack().at(0).gas == 50'000);
    CHECK(tracer2.bytecode() == code);
    CHECK(tracer2.pc_stack() == std::vector<uint32_t>{0, 2, 4, 5, 8, 10, 11, 13, 14, 16, 18, 19, 21});
    CHECK(tracer2.memory_size_stack() == std::map<uint32_t, size_t>{{0, 0},
                                                                    {2, 0},
                                                                    {4, 0},
                                                                    {5, 0},
                                                                    {8, 0},
                                                                    {10, 0},
                                                                    {11, 0},
                                                                    {13, 0},
                                                                    {14, 0},
                                                                    {16, 0},
                                                                    {18, 0},
                                                                    {19, 32},
                                                                    {21, 32}});
    CHECK(tracer2.result().status == EVMC_SUCCESS);
    CHECK(tracer2.result().gas_left == 9964);
    CHECK(tracer2.result().data == res.data);
    CHECK(call_traces2.senders.contains(caller));
    CHECK(call_traces2.recipients.contains(contract_address1));

    // Third execution: success
    evmc::bytes32 key0{};

    TestTracer tracer3{contract_address1, key0};
    evm.add_tracer(tracer3);
    CallTraces call_traces3;
    CallTracer call_tracer3{call_traces3};
    evm.add_tracer(call_tracer3);
    CHECK(evm.tracers().size() == 6);

    CHECK(to_hex(zeroless_view(state.get_current_storage(contract_address1, key0).bytes)) == "2a");
    evmc::bytes32 new_val{to_bytes32(*from_hex("f5"))};
    txn.to = contract_address1;
    txn.data = ByteView{new_val};
    gas = 50'000;
    res = evm.execute(txn, gas, {});
    CHECK(res.status == EVMC_SUCCESS);
    CHECK(res.data.empty());
    CHECK(state.get_current_storage(contract_address1, key0) == new_val);

    CHECK((tracer3.execution_start_called() && tracer3.execution_end_called()));
    CHECK(tracer3.rev() == evmc_revision::EVMC_ISTANBUL);
    CHECK(tracer3.msg_stack().at(0).kind == evmc_call_kind::EVMC_CALL);
    CHECK(tracer3.msg_stack().at(0).flags == 0);
    CHECK(tracer3.msg_stack().at(0).depth == 0);
    CHECK(tracer3.msg_stack().at(0).gas == 50'000);
    CHECK(tracer3.storage_stack() == std::map<uint32_t, evmc::bytes32>{
                                         {0, to_bytes32(*from_hex("2a"))},
                                         {2, to_bytes32(*from_hex("2a"))},
                                         {3, to_bytes32(*from_hex("2a"))},
                                         {5, to_bytes32(*from_hex("f5"))},
                                     });
    CHECK(tracer3.pc_stack() == std::vector<uint32_t>{0, 2, 3, 5});
    CHECK(tracer3.memory_size_stack() == std::map<uint32_t, size_t>{{0, 0}, {2, 0}, {3, 0}, {5, 0}});
    CHECK(tracer3.result().status == EVMC_SUCCESS);
    CHECK(tracer3.result().gas_left == 49191);
    CHECK(tracer3.result().data.empty());
    CHECK(call_traces3.senders.contains(caller));
    CHECK(call_traces3.recipients.contains(contract_address1));
}

TEST_CASE("Tracing smart contract creation with CREATE", "[core][execution]") {
    Block block{};
    block.header.number = 10'336'006;
    const evmc::address caller{0x0a6bb546b9208cfab9e8fa2b9b2c042b18df7030_address};

    Bytes code{*from_hex(
        "6080604052348015600f57600080fd5b50604051601a90603b565b6040518091"
        "03906000f0801580156035573d6000803e3d6000fd5b50506047565b605c8061"
        "009483390190565b603f806100556000396000f3fe6080604052600080fdfea2"
        "646970667358221220a6baacd5f97c2b771bee61b48c72a104dab25ffee7f1d6"
        "a26fcd81322047223364736f6c634300081300336080604052348015600f5760"
        "0080fd5b50603f80601d6000396000f3fe6080604052600080fdfea264697066"
        "7358221220f6587bd1dd592bb64698cf04f378d03a5f9e55c27c86df8890b628"
        "7d8694a43164736f6c63430008130033")};
    // pragma solidity 0.8.19;
    //
    // contract Factory {
    //     constructor() {
    //         new Item();
    //     }
    // }
    // contract Item {
    //     constructor() {}
    // }

    InMemoryState db;
    IntraBlockState state{db};
    EVM evm{block, state, kMainnetConfig};

    Transaction txn{};
    txn.set_sender(caller);
    txn.data = code;

    TestTracer tracer;
    evm.add_tracer(tracer);
    CallTraces call_traces;
    CallTracer call_tracer{call_traces};
    evm.add_tracer(call_tracer);
    CHECK(evm.tracers().size() == 2);

    const auto factory0_address{create_address(caller, state.get_nonce(caller))};
    const auto item0_address{create_address(factory0_address, 1)};

    uint64_t gas1 = {100'000};  // largely abundant (required 57'470)
    CallResult res1{evm.execute(txn, gas1)};

    CHECK(res1.status == EVMC_SUCCESS);
    CHECK(tracer.msg_stack().size() == 2);
    if (tracer.msg_stack().size() == 2) {
        CHECK(tracer.msg_stack().at(0).depth == 0);
        CHECK(tracer.msg_stack().at(0).kind == evmc_call_kind::EVMC_CALL);
        CHECK(tracer.msg_stack().at(0).recipient == factory0_address);
        CHECK(evmc::is_zero(tracer.msg_stack().at(0).code_address));
        CHECK(tracer.msg_stack().at(1).depth == 1);
        CHECK(tracer.msg_stack().at(1).kind == evmc_call_kind::EVMC_CREATE);
        CHECK(tracer.msg_stack().at(1).recipient == item0_address);
    }
    CHECK(evmc::is_zero(tracer.msg_stack().at(1).code_address));
    CHECK(call_traces.senders.size() == 2);
    CHECK(call_traces.senders.contains(caller));
    CHECK(call_traces.senders.contains(factory0_address));
    CHECK(call_traces.recipients.size() == 2);
    CHECK(call_traces.recipients.contains(factory0_address));
    CHECK(call_traces.recipients.contains(item0_address));

    tracer.reset();
    call_traces.senders.clear();
    call_traces.recipients.clear();

    // Trigger an early failure in evmone::baseline::check_requirements for CREATE opcode
    const auto factory1_address{create_address(caller, state.get_nonce(caller))};
    const auto item1_address{create_address(factory1_address, 1)};

    uint64_t gas2 = {138};  // causes out-of-gas at instruction 34 opcode CREATE in check_requirements
    CallResult res2 = evm.execute(txn, gas2);
    CHECK(res2.status == EVMC_OUT_OF_GAS);
    CHECK(tracer.msg_stack().size() == 1);
    if (tracer.msg_stack().size() == 1) {
        CHECK(tracer.msg_stack().at(0).depth == 0);
        CHECK(tracer.msg_stack().at(0).kind == evmc_call_kind::EVMC_CALL);
        CHECK(tracer.msg_stack().at(0).recipient == factory1_address);
        CHECK(evmc::is_zero(tracer.msg_stack().at(0).code_address));
    }
    CHECK(call_traces.senders.size() == 1);
    CHECK(call_traces.senders.contains(caller));
    CHECK(!call_traces.senders.contains(factory1_address));
    CHECK(call_traces.recipients.size() == 1);
    CHECK(call_traces.recipients.contains(factory1_address));
    CHECK(!call_traces.recipients.contains(item1_address));
}

TEST_CASE("Tracing smart contract creation with CREATE2", "[core][execution]") {
    Block block{};
    block.header.number = 10'336'006;
    const evmc::address caller{0x0a6bb546b9208cfab9e8fa2b9b2c042b18df7030_address};

    Bytes code{*from_hex(
        "6080604052348015600f57600080fd5b506000801b604051601e906043565b81"
        "90604051809103906000f5905080158015603d573d6000803e3d6000fd5b5050"
        "604f565b605c8061009c83390190565b603f8061005d6000396000f3fe608060"
        "4052600080fdfea2646970667358221220ffaf2d6fdd061c3273248388b99d0e"
        "48f13466b078ba552718eb14d618127f5f64736f6c6343000813003360806040"
        "52348015600f57600080fd5b50603f80601d6000396000f3fe60806040526000"
        "80fdfea2646970667358221220ea2cccbd9b69291ff50e3244e6b74392bb58de"
        "7268abedc75e862628e939d32e64736f6c63430008130033")};
    // pragma solidity 0.8.19;
    //
    // contract Factory {
    //     constructor() {
    //         new TestContract{salt: 0}();
    //     }
    // }
    // contract TestContract {
    //     constructor() {}
    // }

    InMemoryState db;
    IntraBlockState state{db};
    EVM evm{block, state, kMainnetConfig};

    Transaction txn{};
    txn.set_sender(caller);
    txn.data = code;

    TestTracer tracer;
    evm.add_tracer(tracer);
    CallTraces call_traces;
    CallTracer call_tracer{call_traces};
    evm.add_tracer(call_tracer);
    CHECK(evm.tracers().size() == 2);

    uint64_t gas = {100'000};
    CallResult res{evm.execute(txn, gas, {})};

    CHECK(tracer.msg_stack().at(0).depth == 0);
    CHECK(tracer.msg_stack().at(0).kind == evmc_call_kind::EVMC_CALL);
    CHECK(tracer.msg_stack().at(0).recipient == 0xb7698071d0a593014f241f9d7fbbc49bcd62e014_address);
    CHECK(evmc::is_zero(tracer.msg_stack().at(0).code_address));
    CHECK(tracer.msg_stack().at(1).depth == 1);
    CHECK(tracer.msg_stack().at(1).kind == evmc_call_kind::EVMC_CREATE2);
    CHECK(tracer.msg_stack().at(1).recipient == 0xe3e8f1881ba12f7d2494c010422982a8bf6045f7_address);
    CHECK(evmc::is_zero(tracer.msg_stack().at(1).code_address));
    CHECK(call_traces.senders.contains(caller));
    CHECK(call_traces.recipients.contains(0xb7698071d0a593014f241f9d7fbbc49bcd62e014_address));
    CHECK(call_traces.recipients.contains(0xe3e8f1881ba12f7d2494c010422982a8bf6045f7_address));
}

TEST_CASE("Tracing smart contract w/o code", "[core][execution]") {
    Block block{};
    block.header.number = 10'336'006;

    InMemoryState db;
    IntraBlockState state{db};
    EVM evm{block, state, kMainnetConfig};
    CHECK(evm.tracers().empty());

    TestTracer tracer1;
    evm.add_tracer(tracer1);
    CHECK(evm.tracers().size() == 1);

    // Deploy contract without code
    evmc::address caller{0x0a6bb546b9208cfab9e8fa2b9b2c042b18df7030_address};
    Bytes code{};

    Transaction txn{};
    txn.set_sender(caller);
    txn.data = code;
    uint64_t gas{50'000};

    CallResult res{evm.execute(txn, gas, {})};
    CHECK(res.status == EVMC_SUCCESS);
    CHECK(res.data.empty());

    CHECK(tracer1.execution_start_called());
    CHECK(tracer1.execution_end_called());
    CHECK(tracer1.rev() == evmc_revision::EVMC_ISTANBUL);
    CHECK(tracer1.bytecode() == code);
    CHECK(tracer1.pc_stack().empty());
    CHECK(tracer1.memory_size_stack().empty());
    CHECK(tracer1.result().status == EVMC_SUCCESS);
    CHECK(tracer1.result().gas_left == gas);
    CHECK(tracer1.result().data.empty());

    // Send message to empty contract
    evmc::address contract_address{create_address(caller, 1)};
    evmc::bytes32 key0{};

    TestTracer tracer2{contract_address, key0};
    evm.add_tracer(tracer2);
    CHECK(evm.tracers().size() == 2);

    txn.to = contract_address;
    txn.data = ByteView{to_bytes32(*from_hex("f5"))};
    res = evm.execute(txn, gas, {});
    CHECK(res.status == EVMC_SUCCESS);
    CHECK(res.data.empty());

    CHECK(tracer2.execution_start_called());
    CHECK(tracer2.execution_end_called());
    CHECK(tracer2.rev() == evmc_revision::EVMC_ISTANBUL);
    CHECK(tracer2.bytecode() == code);
    CHECK(tracer2.pc_stack().empty());
    CHECK(tracer2.memory_size_stack().empty());
    CHECK(tracer2.result().status == EVMC_SUCCESS);
    CHECK(tracer2.result().gas_left == gas);
    CHECK(tracer2.result().data.empty());
}

TEST_CASE("Tracing precompiled contract failure", "[core][execution]") {
    Block block{};
    block.header.number = 10'336'006;

    InMemoryState db;
    IntraBlockState state{db};
    EVM evm{block, state, kMainnetConfig};
    CHECK(evm.tracers().empty());

    TestTracer tracer1;
    evm.add_tracer(tracer1);
    CHECK(evm.tracers().size() == 1);

    // Execute transaction Deploy contract without code
    evmc::address caller{0x0a6bb546b9208cfab9e8fa2b9b2c042b18df7030_address};

    evmc::address blake2f_precompile{0x0000000000000000000000000000000000000009_address};

    Transaction txn{};
    txn.set_sender(caller);
    txn.to = blake2f_precompile;
    uint64_t gas{50'000};

    CallResult res{evm.execute(txn, gas, {})};
    CHECK(res.status == EVMC_PRECOMPILE_FAILURE);
}

TEST_CASE("Smart contract creation w/ insufficient balance", "[core][execution]") {
    Block block{};
    block.header.number = 1;
    const evmc::address caller{0x0a6bb546b9208cfab9e8fa2b9b2c042b18df7030_address};

    Bytes code{*from_hex("602a5f556101c960015560048060135f395ff35f355f55")};

    InMemoryState db;
    IntraBlockState state{db};
    EVM evm{block, state, test::kShanghaiConfig};

    CallTraces call_traces;
    CallTracer call_tracer{call_traces};
    evm.add_tracer(call_tracer);

    Transaction txn{};
    txn.set_sender(caller);
    txn.data = code;
    txn.value = intx::uint256{1};

    uint64_t gas = 50'000;
    CallResult res = evm.execute(txn, gas, {});
    CHECK(res.status == EVMC_INSUFFICIENT_BALANCE);
    CHECK(call_traces.senders.empty());     // No call tracer notification (compatibility w/ Erigon)
    CHECK(call_traces.recipients.empty());  // No call tracer notification (compatibility w/ Erigon)
}

TEST_CASE("Smart contract creation w/ insufficient gas", "[core][execution]") {
    Block block{};
    block.header.number = 1;
    const evmc::address caller{0x0a6bb546b9208cfab9e8fa2b9b2c042b18df7030_address};
    const evmc::address contract_address{create_address(caller, 0)};

    Bytes code{*from_hex("602a5f556101c960015560048060135f395ff35f355f55")};

    InMemoryState db;
    IntraBlockState state{db};
    EVM evm{block, state, test::kShanghaiConfig};

    CallTraces call_traces;
    CallTracer call_tracer{call_traces};
    evm.add_tracer(call_tracer);

    Transaction txn{};
    txn.set_sender(caller);
    txn.data = code;

    uint64_t gas = 10'000;
    CallResult res = evm.execute(txn, gas);
    CHECK(res.status == EVMC_OUT_OF_GAS);
    CHECK(call_traces.senders.size() == 1);
    CHECK(call_traces.senders.contains(caller));
    CHECK(call_traces.recipients.size() == 1);
    CHECK(call_traces.recipients.contains(contract_address));
}

TEST_CASE("Tracing destruction of smart contract", "[core][execution]") {
    // Deployed code compiled using solc 0.8.19+commit.4fc1097e
    const Bytes deployed_code{*from_hex(
        "6080604052348015600f57600080fd5b506004361060285760003560e01c8063"
        "41c0e1b514602d575b600080fd5b60336035565b005b600073ffffffffffffff"
        "ffffffffffffffffffffffffff16fffea2646970667358221220c08c48851b75"
        "79ee6720e88f475624478fb5b0287b58e91a51315b243356fb9264736f6c6343"
        "0008130033")};
    // pragma solidity 0.8.19;
    //
    // contract TestContract {
    //     constructor() {}
    //
    //     function kill() public {
    //         selfdestruct(payable(address(0)));
    //     }
    // }

    // Bytecode contains SHR opcode so requires EIP-145, hence at least Constantinople HF
    const auto chain_config{kMainnetConfig};
    REQUIRE(chain_config.constantinople_block);

    Block block{};
    block.header.number = *chain_config.constantinople_block;
    const evmc::address caller{0x0a6bb546b9208cfab9e8fa2b9b2c042b18df7030_address};
    const evmc::address contract_address{create_address(caller, 0)};

    InMemoryState db;
    IntraBlockState state{db};
    state.set_code(contract_address, deployed_code);

    EVM evm{block, state, chain_config};
    REQUIRE(evm.revision() >= EVMC_CONSTANTINOPLE);
    TestTracer test_tracer;
    evm.add_tracer(test_tracer);
    CallTraces call_traces;
    CallTracer call_tracer{call_traces};
    evm.add_tracer(call_tracer);
    CHECK(evm.tracers().size() == 2);

    Transaction txn{};
    txn.set_sender(caller);
    txn.to = contract_address;
    txn.data = ByteView{*from_hex("41c0e1b5")};  // methodID for kill

    uint64_t gas = {100'000};
    CallResult res = evm.execute(txn, gas);
    CHECK(res.status == EVMC_SUCCESS);
    CHECK(test_tracer.self_destruct_called());
    CHECK(call_traces.senders.size() == 2);
    CHECK(call_traces.recipients.size() == 2);
    CHECK(call_traces.senders.contains(caller));               // external tx
    CHECK(call_traces.recipients.contains(contract_address));  // external tx
    CHECK(call_traces.senders.contains(contract_address));     // self-destruct
    CHECK(call_traces.recipients.contains(evmc::address{}));   // self-destruct
}

// First occurrence at mainnet block 116'525
TEST_CASE("State changes for creation+destruction of smart contract", "[core][execution]") {
    // Bytecode compiled using solc 0.8.19+commit.4fc1097e
    const Bytes code{*from_hex(
        "6080604052348015600f57600080fd5b5060858061001e6000396000f3fe"
        "6080604052348015600f57600080fd5b506004361060285760003560e01c8063"
        "41c0e1b514602d575b600080fd5b60336035565b005b600073ffffffffffffff"
        "ffffffffffffffffffffffffff16fffea2646970667358221220c08c48851b75"
        "79ee6720e88f475624478fb5b0287b58e91a51315b243356fb9264736f6c6343"
        "0008130033")};
    // pragma solidity 0.8.19;
    //
    // contract TestContract {
    //     constructor() {}
    //
    //     function kill() public {
    //         selfdestruct(payable(address(0)));
    //     }
    // }

    // Bytecode contains SHR opcode so requires EIP-145, hence at least Constantinople HF
    const auto chain_config{kMainnetConfig};
    REQUIRE(chain_config.constantinople_block);

    Block block{};
    block.header.number = *chain_config.constantinople_block;
    static constexpr evmc::address kZeroAddress = 0x0000000000000000000000000000000000000000_address;
    const evmc::address caller{0x0a6bb546b9208cfab9e8fa2b9b2c042b18df7030_address};
    const auto contract_address{create_address(caller, 0)};

    InMemoryState db;
    IntraBlockState state{db};

    EVM evm{block, state, chain_config};
    REQUIRE(evm.revision() >= EVMC_CONSTANTINOPLE);
    TestTracer test_tracer;
    evm.add_tracer(test_tracer);

    // 1st tx creates the code at contract_address, thus changing such account state
    Transaction txn1{};
    txn1.set_sender(caller);
    txn1.data = code;

    uint64_t gas = {100'000};
    CallResult res1{evm.execute(txn1, gas)};
    CHECK(res1.status == EVMC_SUCCESS);
    CHECK(test_tracer.creation_completed_called());

    state.finalize_transaction(EVMC_CONSTANTINOPLE);
    state.clear_journal_and_substate();

    // 2nd tx destroys the contract triggering self-destruct, thus changing such account back to empty state
    Transaction txn2{};
    txn2.set_sender(caller);
    txn2.to = contract_address;
    txn2.data = ByteView{*from_hex("41c0e1b5")};  // methodID for kill

    CallResult res2 = evm.execute(txn2, gas);
    CHECK(res2.status == EVMC_SUCCESS);
    CHECK(test_tracer.self_destruct_called());

    state.finalize_transaction(EVMC_CONSTANTINOPLE);
    state.write_to_db(block.header.number);

    CHECK(!db.accounts().contains(contract_address));

    const auto account_changes_per_block{db.account_changes()};
    CHECK(account_changes_per_block.contains(block.header.number));
    if (account_changes_per_block.contains(block.header.number)) {
        const auto& account_changes{account_changes_per_block.at(block.header.number)};
        CHECK(account_changes.contains(caller));             // transaction caller pays for execution
        CHECK(!account_changes.contains(kZeroAddress));      // destruction beneficiary receives zero balance (hence unchanged)
        CHECK(!account_changes.contains(contract_address));  // contract address hasn't changed after all
    }
    CHECK(state.number_of_self_destructs() == 1);
}

// First occurrence at mainnet block 1'639'553
TEST_CASE("Missing sender in call traces for DELEGATECALL", "[core][execution]") {
    static constexpr evmc::address kZeroAddress = 0x0000000000000000000000000000000000000000_address;
    evmc::address external_account{0xf466859ead1932d743d622cb74fc058882e8648a_address};
    const auto caller_address{create_address(external_account, 0)};
    const auto callee_address{create_address(external_account, 1)};

    // The callee writes the ADDRESS to storage.
    const Bytes callee_code{*from_hex("30600055")};
    /* https://github.com/CoinCulture/evm-tools
    0      ADDRESS
    1      PUSH1  => 00
    3      SSTORE
    */

    // The caller delegate-calls the input contract.
    const Bytes caller_code{*from_hex("6000808080803561eeeef4")};
    /* https://github.com/CoinCulture/evm-tools
    0      PUSH1  => 00
    2      DUP1
    3      DUP1
    4      DUP1
    5      DUP1
    6      CALLDATALOAD
    7      PUSH2  => eeee
    10     DELEGATECALL
    */

    Block block{};
    block.header.number = 1'639'553;
    InMemoryState db;
    IntraBlockState state{db};

    EVM evm{block, state, kMainnetConfig};

    CallTraces call_traces;
    CallTracer call_tracer{call_traces};
    evm.add_tracer(call_tracer);

    // 1st tx creates the code at caller_address
    Transaction txn1{};
    txn1.set_sender(external_account);
    txn1.data = caller_code;

    uint64_t gas = {1'000'000};
    CallResult res1{evm.execute(txn1, gas)};

    CHECK(res1.status == EVMC_SUCCESS);

    state.set_code(caller_address, caller_code);
    state.finalize_transaction(EVMC_CONSTANTINOPLE);
    state.clear_journal_and_substate();

    // 2nd tx creates the code at callee_address
    Transaction txn2{};
    txn2.set_sender(external_account);
    txn2.data = callee_code;

    CallResult res2 = evm.execute(txn2, gas);

    CHECK(res2.status == EVMC_SUCCESS);

    state.set_code(callee_address, callee_code);
    state.finalize_transaction(EVMC_CONSTANTINOPLE);
    state.clear_journal_and_substate();

    // 3rd tx calls the code at caller_address which in turn delegate-calls the code at callee address
    Transaction txn3{};
    txn3.set_sender(external_account);
    txn3.to = caller_address;
    txn3.data = ByteView{to_bytes32(callee_address.bytes)};

    CallResult res3{evm.execute(txn3, gas)};
    CHECK(res3.status == EVMC_SUCCESS);
    CHECK(res3.data.empty());

    state.finalize_transaction(EVMC_CONSTANTINOPLE);
    state.write_to_db(block.header.number);

    evmc::bytes32 key0{};
    CHECK(to_hex(zeroless_view(db.storage().at(caller_address).at(1).at(key0).bytes), true) == address_to_hex(caller_address));
    CHECK(call_traces.senders.size() == 2);
    CHECK(call_traces.senders.contains(external_account));  // all txs originates from external_account
    CHECK(call_traces.senders.contains(caller_address));    // 3rd tx triggers one delegate call from caller_address
    CHECK(call_traces.recipients.size() == 3);
    CHECK(call_traces.recipients.contains(kZeroAddress));    // 1st+2nd txs go to zero_address (contract creation)
    CHECK(call_traces.recipients.contains(caller_address));  // 3rd tx goes to caller_address
    CHECK(call_traces.recipients.contains(callee_address));  // 3rd tx triggers one delegate call to callee_address
}

// First occurrence at mainnet block 1'305'821
TEST_CASE("Missing call traces for CREATE/CREATE2 when completed w/o executing", "[core][execution]") {
    const evmc::address external_account{0x0a6bb546b9208cfab9e8fa2b9b2c042b18df7030_address};

    // Bytecode compiled using solc 0.8.19+commit.4fc1097e
    const Bytes item_code{*from_hex(
        "6080604052348015600f57600080fd5b50603f80601d6000396000f3fe60806040"
        "52600080fdfea2646970667358221220a3544cc91a06a14e2a9610d3b786201808"
        "2accb02f8555e847bc238a80ec0ec664736f6c63430008130033")};
    // pragma solidity 0.8.19;
    //
    // contract Item {
    //     constructor() {}
    // }

    const Bytes factory_and_test_contract_code{*from_hex(
        "608060405234801561001057600080fd5b5061014d806100206000396000f3fe60"
        "8060405234801561001057600080fd5b50600436106100365760003560e01c8063"
        "efc81a8c1461003b578063f5eacece14610045575b600080fd5b61004361004f56"
        "5b005b61004d61007b565b005b60405161005b906100af565b6040518091039060"
        "00f080158015610077573d6000803e3d6000fd5b5050565b6000801b6040516100"
        "8b906100af565b8190604051809103906000f59050801580156100ab573d600080"
        "3e3d6000fd5b5050565b605c806100bc8339019056fe6080604052348015600f57"
        "600080fd5b50603f80601d6000396000f3fe6080604052600080fdfea264697066"
        "7358221220a3544cc91a06a14e2a9610d3b7862018082accb02f8555e847bc238a"
        "80ec0ec664736f6c63430008130033a26469706673582212207dbb3b4abbeee927"
        "e9bf764d2f83d595ce57ab4f1a5f5db3b84aaa22d5cdf4a264736f6c6343000813"
        "0033")};
    // pragma solidity 0.8.19;
    //
    // contract Factory {
    //     constructor() {}
    //
    //     function create() public {
    //         new Item();
    //     }
    //
    //     function create2() public {
    //         new Item{salt: 0}();
    //     }
    // }
    //
    // contract Item {
    //     constructor() {}
    // }

    // Bytecode contains PUSH0 opcode so requires EIP-3855, hence at least Shanghai HF
    const auto chain_config{kMainnetConfig};
    REQUIRE(chain_config.shanghai_time);

    Block block{};
    block.header.number = 18'700'000;

    InMemoryState db;
    IntraBlockState state{db};
    EVM evm{block, state, kMainnetConfig};

    // 1st tx deploys the factory at factory_address
    const auto factory_address{create_address(external_account, 0)};

    Transaction txn1{};
    txn1.set_sender(external_account);
    txn1.data = factory_and_test_contract_code;

    TestTracer tracer;
    evm.add_tracer(tracer);
    CallTraces call_traces;
    CallTracer call_tracer{call_traces};
    evm.add_tracer(call_tracer);
    CHECK(evm.tracers().size() == 2);

    uint64_t gas1 = {1'000'000};  // largely abundant
    CallResult res1{evm.execute(txn1, gas1)};

    CHECK(res1.status == EVMC_SUCCESS);
    CHECK(call_traces.senders.size() == 1);
    CHECK(call_traces.senders.contains(external_account));  // 1st tx originates from external_account
    CHECK(call_traces.recipients.size() == 1);
    CHECK(call_traces.recipients.contains(factory_address));  // 1st tx goes to factory_address

    call_traces.senders.clear();
    call_traces.recipients.clear();

    // 2nd tx asks the factory to deploy an item using CREATE at item1_address
    const auto item1_address{create_address(factory_address, 1)};

    Transaction txn2{};
    txn2.set_sender(external_account);
    txn2.to = factory_address;
    txn2.data = ByteView{*from_hex("efc81a8c")};  // methodID for create

    uint64_t gas2 = {1'000'000};  // largely abundant
    CallResult res2{evm.execute(txn2, gas2)};

    CHECK(res2.status == EVMC_SUCCESS);
    CHECK(call_traces.senders.size() == 2);
    CHECK(call_traces.senders.contains(external_account));  // 2nd tx originates from external_account
    CHECK(call_traces.senders.contains(factory_address));
    CHECK(call_traces.recipients.size() == 2);
    CHECK(call_traces.recipients.contains(factory_address));  // 2nd tx goes to factory_address
    CHECK(call_traces.recipients.contains(item1_address));

    call_traces.senders.clear();
    call_traces.recipients.clear();

    // 3rd tx asks the factory to deploy an item using CREATE2 at item2_address
    ethash::hash256 item_code_hash{keccak256(item_code)};
    const auto item2_address{create2_address(factory_address, evmc::bytes32{0}, item_code_hash.bytes)};

    Transaction txn3{};
    txn3.set_sender(external_account);
    txn3.to = factory_address;
    txn3.data = ByteView{*from_hex("f5eacece")};  // methodID for create2

    uint64_t gas3 = {1'000'000};  // largely abundant
    CallResult res3{evm.execute(txn3, gas3)};

    CHECK(res3.status == EVMC_SUCCESS);
    CHECK(call_traces.senders.size() == 2);
    CHECK(call_traces.senders.contains(external_account));  // 3rd tx originates from external_account
    CHECK(call_traces.senders.contains(factory_address));   // item creation originates from factory_address
    CHECK(call_traces.recipients.size() == 2);
    CHECK(call_traces.recipients.contains(factory_address));  // 3rd tx goes to factory_address
    CHECK(call_traces.recipients.contains(item2_address));    // item gets deployed at item2_address

    call_traces.senders.clear();
    call_traces.recipients.clear();

    // 4th execution is like 2nd but triggers early failure in check_requirements due to insufficient gas
    const auto item1bis_address{create_address(factory_address, 3)};

    uint64_t gas4 = {10'000};
    CallResult res4{evm.execute(txn2, gas4)};

    CHECK(res4.status == EVMC_OUT_OF_GAS);
    CHECK(call_traces.senders.size() == 1);
    CHECK(call_traces.senders.contains(external_account));  // 2nd tx originates from external_account
    CHECK(!call_traces.senders.contains(factory_address));  // factory_address not traced because creation failed
    CHECK(call_traces.recipients.size() == 1);
    CHECK(call_traces.recipients.contains(factory_address));    // 2nd tx goes to factory_address
    CHECK(!call_traces.recipients.contains(item1bis_address));  // item1bis_address not traced because creation failed

    call_traces.senders.clear();
    call_traces.recipients.clear();

    // 5th execution is like 3rd but triggers early failure in check_requirements due to insufficient gas
    uint64_t gas5 = {10'000};
    CallResult res5{evm.execute(txn3, gas5)};

    CHECK(res5.status == EVMC_OUT_OF_GAS);
    CHECK(call_traces.senders.size() == 1);
    CHECK(call_traces.senders.contains(external_account));  // 3rd tx originates from external_account
    CHECK(!call_traces.senders.contains(factory_address));  // factory_address not traced because creation failed
    CHECK(call_traces.recipients.size() == 1);
    CHECK(call_traces.recipients.contains(factory_address));  // 3rd tx goes to factory_address
    CHECK(!call_traces.recipients.contains(item2_address));   // item2_address not traced because creation failed
}

TEST_CASE("EOS EVM codedeposit test") {
    Block block{};
    block.header.number = 1;
    block.header.nonce = eosevm::version_to_nonce(1);

    evmc::address caller{0x0a6bb546b9208cfab9e8fa2b9b2c042b18df7030_address};
    Bytes code{*from_hex("608060405234801561001057600080fd5b50610173806100206000396000f3fe608060405234801561001057600080fd5b506004361061002b5760003560e01c806313bdfacd14610030575b600080fd5b61003861004e565b604051610045919061011b565b60405180910390f35b60606040518060400160405280600c81526020017f48656c6c6f20576f726c64210000000000000000000000000000000000000000815250905090565b600081519050919050565b600082825260208201905092915050565b60005b838110156100c55780820151818401526020810190506100aa565b60008484015250505050565b6000601f19601f8301169050919050565b60006100ed8261008b565b6100f78185610096565b93506101078185602086016100a7565b610110816100d1565b840191505092915050565b6000602082019050818103600083015261013581846100e2565b90509291505056fea264697066735822122046344ce4c7e7c91dba98aef897cc7773af40fbff6b6da10885c36037b9d37a3764736f6c63430008110033")};

    evmone::gas_parameters gas_params;
    gas_params.G_codedeposit = 500;

    InMemoryState db;
    IntraBlockState state{db};
    state.set_balance(caller, intx::uint256{1e18});
    EVM evm{block, state, test::kIstanbulTrustConfig};

    Transaction txn{};
    txn.from = caller;
    txn.data = code;

    uint64_t gas = 1'500'000;
    CallResult res = evm.execute(txn, 1'500'000, gas_params);
    CHECK(res.status == EVMC_SUCCESS);
    CHECK(gas-res.gas_left == 123 + 500*371); //G_codedeposit=500, codelen=371
    CHECK(res.storage_gas_consumed == 0);
    CHECK(res.storage_gas_refund == 0);
    CHECK(res.speculative_cpu_gas_consumed == 0);
}

TEST_CASE("EOS EVM codedeposit v3 test") {
    Block block{};
    block.header.number = 1;
    block.header.nonce = eosevm::version_to_nonce(3);

    evmc::address caller{0x0a6bb546b9208cfab9e8fa2b9b2c042b18df7030_address};
    Bytes code{*from_hex("608060405234801561001057600080fd5b50610173806100206000396000f3fe608060405234801561001057600080fd5b506004361061002b5760003560e01c806313bdfacd14610030575b600080fd5b61003861004e565b604051610045919061011b565b60405180910390f35b60606040518060400160405280600c81526020017f48656c6c6f20576f726c64210000000000000000000000000000000000000000815250905090565b600081519050919050565b600082825260208201905092915050565b60005b838110156100c55780820151818401526020810190506100aa565b60008484015250505050565b6000601f19601f8301169050919050565b60006100ed8261008b565b6100f78185610096565b93506101078185602086016100a7565b610110816100d1565b840191505092915050565b6000602082019050818103600083015261013581846100e2565b90509291505056fea264697066735822122046344ce4c7e7c91dba98aef897cc7773af40fbff6b6da10885c36037b9d37a3764736f6c63430008110033")};

    evmone::gas_parameters gas_params;
    gas_params.G_codedeposit = 500;

    InMemoryState db;
    IntraBlockState state{db};
    state.set_balance(caller, intx::uint256{1e18});
    state.set_nonce(caller, 10);
    EVM evm{block, state, test::kIstanbulTrustConfig};

    Transaction txn{};
    txn.from = caller;
    txn.data = code;

    uint64_t gas = 1'500'000;
    CallResult res = evm.execute(txn, gas, gas_params);
    CHECK(res.status == EVMC_SUCCESS);
    CHECK(gas-res.gas_left == 123 + 500*371); //G_codedeposit=500, codelen=371
    CHECK(res.storage_gas_consumed == 500*371);
    CHECK(res.storage_gas_refund == 0);
    CHECK(res.speculative_cpu_gas_consumed == 0);

    // verify that the code was indeed persisted
    auto contract_addr = create_address(caller, 10);
    auto c = state.get_code(contract_addr);
    CHECK(c.size() != 0);
}

TEST_CASE("EOS EVM codedeposit v3 test oog") {
    Block block{};
    block.header.number = 1;
    block.header.nonce = eosevm::version_to_nonce(3);

    evmc::address caller{0x0a6bb546b9208cfab9e8fa2b9b2c042b18df7030_address};
    Bytes code{*from_hex("608060405234801561001057600080fd5b50610173806100206000396000f3fe608060405234801561001057600080fd5b506004361061002b5760003560e01c806313bdfacd14610030575b600080fd5b61003861004e565b604051610045919061011b565b60405180910390f35b60606040518060400160405280600c81526020017f48656c6c6f20576f726c64210000000000000000000000000000000000000000815250905090565b600081519050919050565b600082825260208201905092915050565b60005b838110156100c55780820151818401526020810190506100aa565b60008484015250505050565b6000601f19601f8301169050919050565b60006100ed8261008b565b6100f78185610096565b93506101078185602086016100a7565b610110816100d1565b840191505092915050565b6000602082019050818103600083015261013581846100e2565b90509291505056fea264697066735822122046344ce4c7e7c91dba98aef897cc7773af40fbff6b6da10885c36037b9d37a3764736f6c63430008110033")};

    evmone::gas_parameters gas_params;
    gas_params.G_codedeposit = 500;

    InMemoryState db;
    IntraBlockState state{db};
    state.set_balance(caller, intx::uint256{1e18});
    EVM evm{block, state, test::kIstanbulTrustConfig};

    Transaction txn{};
    txn.from = caller;
    txn.data = code;

    uint64_t gas = 123 + 500*370; // enough to run initialization (real), but not enough to store code (speculative)
    CallResult res = evm.execute(txn, gas, gas_params);
    CHECK(res.status == EVMC_OUT_OF_GAS);
    CHECK(res.gas_left == 500*370);
    CHECK(res.storage_gas_consumed == 0);
    CHECK(res.storage_gas_refund == 0);
    CHECK(res.speculative_cpu_gas_consumed == 0);

    InMemoryState db2;
    IntraBlockState state2{db2};
    state2.set_balance(caller, intx::uint256{1e18});
    EVM evm2{block, state2, test::kIstanbulTrustConfig};

    Transaction txn2{};
    txn2.from = caller;
    txn2.data = code;

    uint64_t gas2 = 122; // not-enough to run initialization (real)
    CallResult res2 = evm2.execute(txn, gas2, gas_params);
    CHECK(res2.status == EVMC_OUT_OF_GAS);
    CHECK(res2.gas_left == 0);
    CHECK(res2.storage_gas_consumed == 0);
    CHECK(res2.storage_gas_refund == 0);
    CHECK(res2.speculative_cpu_gas_consumed == 0);
}

TEST_CASE("EOS EVM G_txnewaccount") {
    Block block{};
    block.header.number = 1;
    block.header.nonce = eosevm::version_to_nonce(1);

    evmc::address sender{0x0a6bb546b9208cfab9e8fa2b9b2c042b18df7030_address};
    evmc::address receiver1{0x1a6bb546b9208cfab9e8fa2b9b2c042b18df7030_address};
    evmc::address receiver2{0x1000000000000000000000000000000000000001_address};

    evmone::gas_parameters gas_params;
    gas_params.G_txnewaccount = 0;

    InMemoryState db;
    IntraBlockState state{db};
    state.set_balance(sender, intx::uint256{1e18});
    EVM evm{block, state, test::kIstanbulTrustConfig};

    Transaction txn{};
    txn.from = sender;
    txn.to = receiver1;
    txn.value = intx::uint256{1};

    CallResult res = evm.execute(txn, 0, gas_params);
    CHECK(res.status == EVMC_SUCCESS);
    CHECK(res.gas_left == 0);
    CHECK(res.gas_refund == 0);
    CHECK(res.storage_gas_consumed == 0);
    CHECK(res.storage_gas_refund == 0);
    CHECK(res.speculative_cpu_gas_consumed == 0);

    txn.to = receiver2;
    gas_params.G_txnewaccount = 1;

    res = evm.execute(txn, 0, gas_params);
    CHECK(res.status == EVMC_OUT_OF_GAS);
    CHECK(res.gas_refund == 0);
    CHECK(res.gas_left == 0);
    CHECK(res.storage_gas_consumed == 0);
    CHECK(res.storage_gas_refund == 0);
    CHECK(res.speculative_cpu_gas_consumed == 0);
}

TEST_CASE("EOS EVM G_txnewaccount v3") {
    Block block{};
    block.header.number = 1;
    block.header.nonce = eosevm::version_to_nonce(3);

    evmc::address sender{0x0a6bb546b9208cfab9e8fa2b9b2c042b18df7030_address};
    evmc::address receiver1{0x1a6bb546b9208cfab9e8fa2b9b2c042b18df7030_address};
    evmc::address receiver2{0x1000000000000000000000000000000000000001_address};

    evmone::gas_parameters gas_params;
    gas_params.G_txnewaccount = 1000;

    InMemoryState db;
    IntraBlockState state{db};
    state.set_balance(sender, intx::uint256{1e18});
    EVM evm{block, state, test::kIstanbulTrustConfig};

    Transaction txn{};
    txn.from = sender;
    txn.to = receiver1;
    txn.value = intx::uint256{1};

    CallResult res = evm.execute(txn, 1000, gas_params);
    CHECK(res.status == EVMC_SUCCESS);
    CHECK(res.gas_left == 0);
    CHECK(res.gas_refund == 0);
    CHECK(res.storage_gas_consumed == 1000);
    CHECK(res.storage_gas_refund == 0);
    CHECK(res.speculative_cpu_gas_consumed == 0);

    InMemoryState db2;
    IntraBlockState state2{db2};
    state2.set_balance(sender, intx::uint256{1e18});
    EVM evm2{block, state2, test::kIstanbulTrustConfig};

    Transaction txn2{};
    txn2.from = sender;
    txn2.to = receiver1;
    txn2.value = intx::uint256{1};

    CallResult res2 = evm2.execute(txn2, 999, gas_params);
    CHECK(res2.status == EVMC_OUT_OF_GAS);
    CHECK(res2.gas_left == 999);
    CHECK(res2.gas_refund == 0);
    CHECK(res2.storage_gas_consumed == 0);
    CHECK(res2.storage_gas_refund == 0);
    CHECK(res2.speculative_cpu_gas_consumed == 0);
}


TEST_CASE("EOS EVM send value to reserved address (tx)") {

    auto send_tx_to_reserved_address = [&](uint64_t version, const evmone::gas_parameters& gas_params, uint64_t gas_limit) {

        Block block{};
        block.header.number = 1;
        block.header.nonce = eosevm::version_to_nonce(version);

        evmc::address sender{0x0a6bb546b9208cfab9e8fa2b9b2c042b18df7030_address};
        evmc::address receiver1{make_reserved_address(0x3ab3400000000000)}; //beto

        InMemoryState db;
        IntraBlockState state{db};
        state.set_balance(sender, intx::uint256{1e18});
        EVM evm{block, state, test::kIstanbulTrustConfig};

        Transaction txn{};
        txn.from = sender;
        txn.to = receiver1;
        txn.value = intx::uint256{1};

        CallResult res = evm.execute(txn, gas_limit, gas_params);
        return res;
    };

    evmone::gas_parameters gas_params;

    //version = 1, G_txnewaccount = 0, gas_limit = 1000
    gas_params.G_txnewaccount = 0;
    auto res1 = send_tx_to_reserved_address(1, gas_params, 1000);
    CHECK(res1.status == EVMC_SUCCESS);
    CHECK(res1.gas_left == 1000);
    CHECK(res1.gas_refund == 0);
    CHECK(res1.storage_gas_consumed == 0);
    CHECK(res1.storage_gas_refund == 0);
    CHECK(res1.speculative_cpu_gas_consumed == 0);

    //version = 2, G_txnewaccount = 5000, gas_limit = 4999
    gas_params.G_txnewaccount = 5000;
    auto res2 = send_tx_to_reserved_address(1, gas_params, 4999);
    CHECK(res2.status == EVMC_SUCCESS);
    CHECK(res2.gas_left == 4999);
    CHECK(res2.gas_refund == 0);
    CHECK(res2.storage_gas_consumed == 0);
    CHECK(res2.storage_gas_refund == 0);
    CHECK(res2.speculative_cpu_gas_consumed == 0);

}

}  // namespace silkworm<|MERGE_RESOLUTION|>--- conflicted
+++ resolved
@@ -26,14 +26,9 @@
 #include <silkworm/core/common/util.hpp>
 #include <silkworm/core/execution/call_tracer.hpp>
 #include <silkworm/core/state/in_memory_state.hpp>
-<<<<<<< HEAD
-#include <eosevm/version.hpp>
-
-#include "address.hpp"
-=======
 #include <silkworm/core/types/address.hpp>
 #include <silkworm/core/types/evmc_bytes32.hpp>
->>>>>>> 08e2e7e6
+#include <eosevm/version.hpp>
 
 namespace silkworm {
 
@@ -575,15 +570,11 @@
         execution_end_called_ = true;
         const auto gas_left = static_cast<uint64_t>(res.gas_left);
         const auto gas_refund = static_cast<uint64_t>(res.gas_refund);
-<<<<<<< HEAD
         const auto storage_gas_consumed = static_cast<uint64_t>(res.storage_gas_consumed);
         const auto storage_gas_refund = static_cast<uint64_t>(res.storage_gas_refund);
         const auto speculative_cpu_gas_consumed = static_cast<uint64_t>(res.speculative_cpu_gas_consumed);
 
-        result_ = {res.status_code, gas_left, gas_refund, storage_gas_consumed, storage_gas_refund, speculative_cpu_gas_consumed, {res.output_data, res.output_size}};
-=======
-        result_ = {ValidationResult::kOk, res.status_code, gas_left, gas_refund, {res.output_data, res.output_size}};
->>>>>>> 08e2e7e6
+        result_ = {ValidationResult::kOk, res.status_code, gas_left, gas_refund, storage_gas_consumed, storage_gas_refund, speculative_cpu_gas_consumed, {res.output_data, res.output_size}};
         if (contract_address_ && !pc_stack_.empty()) {
             const auto pc = pc_stack_.back();
             storage_stack_[pc] =
@@ -834,7 +825,7 @@
     const auto item0_address{create_address(factory0_address, 1)};
 
     uint64_t gas1 = {100'000};  // largely abundant (required 57'470)
-    CallResult res1{evm.execute(txn, gas1)};
+    CallResult res1{evm.execute(txn, gas1, {})};
 
     CHECK(res1.status == EVMC_SUCCESS);
     CHECK(tracer.msg_stack().size() == 2);
@@ -858,13 +849,16 @@
     tracer.reset();
     call_traces.senders.clear();
     call_traces.recipients.clear();
+    std::cout << "TESTTEST IN:" << call_traces.senders.size() << std::endl;
 
     // Trigger an early failure in evmone::baseline::check_requirements for CREATE opcode
     const auto factory1_address{create_address(caller, state.get_nonce(caller))};
     const auto item1_address{create_address(factory1_address, 1)};
 
     uint64_t gas2 = {138};  // causes out-of-gas at instruction 34 opcode CREATE in check_requirements
-    CallResult res2 = evm.execute(txn, gas2);
+    CallResult res2 = evm.execute(txn, gas2, {});
+    std::cout << "TESTTEST OUT:" << call_traces.senders.size() << std::endl;
+
     CHECK(res2.status == EVMC_OUT_OF_GAS);
     CHECK(tracer.msg_stack().size() == 1);
     if (tracer.msg_stack().size() == 1) {
@@ -1073,7 +1067,7 @@
     txn.data = code;
 
     uint64_t gas = 10'000;
-    CallResult res = evm.execute(txn, gas);
+    CallResult res = evm.execute(txn, gas, {});
     CHECK(res.status == EVMC_OUT_OF_GAS);
     CHECK(call_traces.senders.size() == 1);
     CHECK(call_traces.senders.contains(caller));
@@ -1101,10 +1095,10 @@
 
     // Bytecode contains SHR opcode so requires EIP-145, hence at least Constantinople HF
     const auto chain_config{kMainnetConfig};
-    REQUIRE(chain_config.constantinople_block);
-
-    Block block{};
-    block.header.number = *chain_config.constantinople_block;
+    REQUIRE(chain_config.constantinople_block());
+
+    Block block{};
+    block.header.number = *chain_config.constantinople_block();
     const evmc::address caller{0x0a6bb546b9208cfab9e8fa2b9b2c042b18df7030_address};
     const evmc::address contract_address{create_address(caller, 0)};
 
@@ -1127,7 +1121,7 @@
     txn.data = ByteView{*from_hex("41c0e1b5")};  // methodID for kill
 
     uint64_t gas = {100'000};
-    CallResult res = evm.execute(txn, gas);
+    CallResult res = evm.execute(txn, gas, {});
     CHECK(res.status == EVMC_SUCCESS);
     CHECK(test_tracer.self_destruct_called());
     CHECK(call_traces.senders.size() == 2);
@@ -1160,10 +1154,10 @@
 
     // Bytecode contains SHR opcode so requires EIP-145, hence at least Constantinople HF
     const auto chain_config{kMainnetConfig};
-    REQUIRE(chain_config.constantinople_block);
-
-    Block block{};
-    block.header.number = *chain_config.constantinople_block;
+    REQUIRE(chain_config.constantinople_block());
+
+    Block block{};
+    block.header.number = *chain_config.constantinople_block();
     static constexpr evmc::address kZeroAddress = 0x0000000000000000000000000000000000000000_address;
     const evmc::address caller{0x0a6bb546b9208cfab9e8fa2b9b2c042b18df7030_address};
     const auto contract_address{create_address(caller, 0)};
@@ -1182,7 +1176,7 @@
     txn1.data = code;
 
     uint64_t gas = {100'000};
-    CallResult res1{evm.execute(txn1, gas)};
+    CallResult res1{evm.execute(txn1, gas, {})};
     CHECK(res1.status == EVMC_SUCCESS);
     CHECK(test_tracer.creation_completed_called());
 
@@ -1195,7 +1189,7 @@
     txn2.to = contract_address;
     txn2.data = ByteView{*from_hex("41c0e1b5")};  // methodID for kill
 
-    CallResult res2 = evm.execute(txn2, gas);
+    CallResult res2 = evm.execute(txn2, gas, {});
     CHECK(res2.status == EVMC_SUCCESS);
     CHECK(test_tracer.self_destruct_called());
 
@@ -1260,7 +1254,7 @@
     txn1.data = caller_code;
 
     uint64_t gas = {1'000'000};
-    CallResult res1{evm.execute(txn1, gas)};
+    CallResult res1{evm.execute(txn1, gas, {})};
 
     CHECK(res1.status == EVMC_SUCCESS);
 
@@ -1273,7 +1267,7 @@
     txn2.set_sender(external_account);
     txn2.data = callee_code;
 
-    CallResult res2 = evm.execute(txn2, gas);
+    CallResult res2 = evm.execute(txn2, gas, {});
 
     CHECK(res2.status == EVMC_SUCCESS);
 
@@ -1287,7 +1281,7 @@
     txn3.to = caller_address;
     txn3.data = ByteView{to_bytes32(callee_address.bytes)};
 
-    CallResult res3{evm.execute(txn3, gas)};
+    CallResult res3{evm.execute(txn3, gas, {})};
     CHECK(res3.status == EVMC_SUCCESS);
     CHECK(res3.data.empty());
 
@@ -1353,7 +1347,7 @@
 
     // Bytecode contains PUSH0 opcode so requires EIP-3855, hence at least Shanghai HF
     const auto chain_config{kMainnetConfig};
-    REQUIRE(chain_config.shanghai_time);
+    REQUIRE(chain_config.shanghai_time());
 
     Block block{};
     block.header.number = 18'700'000;
@@ -1377,7 +1371,7 @@
     CHECK(evm.tracers().size() == 2);
 
     uint64_t gas1 = {1'000'000};  // largely abundant
-    CallResult res1{evm.execute(txn1, gas1)};
+    CallResult res1{evm.execute(txn1, gas1, {})};
 
     CHECK(res1.status == EVMC_SUCCESS);
     CHECK(call_traces.senders.size() == 1);
@@ -1397,7 +1391,7 @@
     txn2.data = ByteView{*from_hex("efc81a8c")};  // methodID for create
 
     uint64_t gas2 = {1'000'000};  // largely abundant
-    CallResult res2{evm.execute(txn2, gas2)};
+    CallResult res2{evm.execute(txn2, gas2, {})};
 
     CHECK(res2.status == EVMC_SUCCESS);
     CHECK(call_traces.senders.size() == 2);
@@ -1420,7 +1414,7 @@
     txn3.data = ByteView{*from_hex("f5eacece")};  // methodID for create2
 
     uint64_t gas3 = {1'000'000};  // largely abundant
-    CallResult res3{evm.execute(txn3, gas3)};
+    CallResult res3{evm.execute(txn3, gas3, {})};
 
     CHECK(res3.status == EVMC_SUCCESS);
     CHECK(call_traces.senders.size() == 2);
@@ -1437,7 +1431,7 @@
     const auto item1bis_address{create_address(factory_address, 3)};
 
     uint64_t gas4 = {10'000};
-    CallResult res4{evm.execute(txn2, gas4)};
+    CallResult res4{evm.execute(txn2, gas4, {})};
 
     CHECK(res4.status == EVMC_OUT_OF_GAS);
     CHECK(call_traces.senders.size() == 1);
@@ -1452,7 +1446,7 @@
 
     // 5th execution is like 3rd but triggers early failure in check_requirements due to insufficient gas
     uint64_t gas5 = {10'000};
-    CallResult res5{evm.execute(txn3, gas5)};
+    CallResult res5{evm.execute(txn3, gas5, {})};
 
     CHECK(res5.status == EVMC_OUT_OF_GAS);
     CHECK(call_traces.senders.size() == 1);
@@ -1480,7 +1474,7 @@
     EVM evm{block, state, test::kIstanbulTrustConfig};
 
     Transaction txn{};
-    txn.from = caller;
+    txn.set_sender(caller);
     txn.data = code;
 
     uint64_t gas = 1'500'000;
@@ -1510,7 +1504,7 @@
     EVM evm{block, state, test::kIstanbulTrustConfig};
 
     Transaction txn{};
-    txn.from = caller;
+    txn.set_sender(caller);
     txn.data = code;
 
     uint64_t gas = 1'500'000;
@@ -1544,7 +1538,7 @@
     EVM evm{block, state, test::kIstanbulTrustConfig};
 
     Transaction txn{};
-    txn.from = caller;
+    txn.set_sender(caller);
     txn.data = code;
 
     uint64_t gas = 123 + 500*370; // enough to run initialization (real), but not enough to store code (speculative)
@@ -1561,7 +1555,7 @@
     EVM evm2{block, state2, test::kIstanbulTrustConfig};
 
     Transaction txn2{};
-    txn2.from = caller;
+    txn2.set_sender(caller);
     txn2.data = code;
 
     uint64_t gas2 = 122; // not-enough to run initialization (real)
@@ -1591,7 +1585,7 @@
     EVM evm{block, state, test::kIstanbulTrustConfig};
 
     Transaction txn{};
-    txn.from = sender;
+    txn.set_sender(sender);
     txn.to = receiver1;
     txn.value = intx::uint256{1};
 
@@ -1633,7 +1627,7 @@
     EVM evm{block, state, test::kIstanbulTrustConfig};
 
     Transaction txn{};
-    txn.from = sender;
+    txn.set_sender(sender);
     txn.to = receiver1;
     txn.value = intx::uint256{1};
 
@@ -1651,7 +1645,7 @@
     EVM evm2{block, state2, test::kIstanbulTrustConfig};
 
     Transaction txn2{};
-    txn2.from = sender;
+    txn2.set_sender(sender);
     txn2.to = receiver1;
     txn2.value = intx::uint256{1};
 
@@ -1682,7 +1676,7 @@
         EVM evm{block, state, test::kIstanbulTrustConfig};
 
         Transaction txn{};
-        txn.from = sender;
+        txn.set_sender(sender);
         txn.to = receiver1;
         txn.value = intx::uint256{1};
 
@@ -1711,7 +1705,6 @@
     CHECK(res2.storage_gas_consumed == 0);
     CHECK(res2.storage_gas_refund == 0);
     CHECK(res2.speculative_cpu_gas_consumed == 0);
-
 }
 
 }  // namespace silkworm