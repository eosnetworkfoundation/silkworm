--- conflicted
+++ resolved
@@ -19,15 +19,18 @@
 #include <evmone/test/state/state.hpp>
 
 #include <silkworm/core/common/assert.hpp>
-<<<<<<< HEAD
-#include <silkworm/core/chain/dao.hpp>
-=======
->>>>>>> 08e2e7e6
 #include <silkworm/core/protocol/intrinsic_gas.hpp>
 #include <silkworm/core/protocol/param.hpp>
 #include <silkworm/core/trie/vector_root.hpp>
-#include <eosevm/refund_v3.hpp>
+#include <evmone/refund.hpp>
+
 namespace silkworm {
+
+evmc::Result to_result(const CallResult& r) {
+    return evmc::Result(r.status, static_cast<int64_t>(r.gas_left), static_cast<int64_t>(r.gas_refund),
+        0, static_cast<int64_t>(r.storage_gas_consumed), static_cast<int64_t>(r.storage_gas_refund),
+        static_cast<int64_t>(r.speculative_cpu_gas_consumed), r.data.data(), r.data.size());
+}
 class StateView final : public evmone::state::StateView {
     IntraBlockState& state_;
 
@@ -57,11 +60,6 @@
         return evmone::bytes{state_.get_code(addr)};
     }
 
-<<<<<<< HEAD
-ExecutionProcessor::ExecutionProcessor(const Block& block, protocol::IRuleSet& rule_set, State& state,
-                                       const ChainConfig& config, const gas_prices_t& gas_prices)
-    : state_{state}, rule_set_{rule_set}, evm_{block, state_, config}, gas_prices_{gas_prices} {
-=======
     evmc::bytes32 get_storage(const evmc::address& addr, const evmc::bytes32& key) const noexcept override {
         return state_.get_original_storage(addr, key);
     }
@@ -114,9 +112,8 @@
 }  // namespace
 
 ExecutionProcessor::ExecutionProcessor(const Block& block, protocol::RuleSet& rule_set, State& state,
-                                       const ChainConfig& config, bool evm1_v2)
-    : state_{state}, rule_set_{rule_set}, evm_{block, state_, config}, evm1_v2_{evm1_v2} {
->>>>>>> 08e2e7e6
+                                       const ChainConfig& config, bool evm1_v2, const evmone::gas_parameters& gas_params, const evmone::eosevm::gas_prices& gas_prices)
+    : state_{state}, rule_set_{rule_set}, evm_{block, state_, config}, evm1_v2_{evm1_v2}, gas_params_{gas_params}, gas_prices_{gas_prices} {
     evm_.beneficiary = rule_set.get_beneficiary(block.header);
     evm_.transfer = rule_set.transfer_func();
 
@@ -139,16 +136,7 @@
     }
 }
 
-<<<<<<< HEAD
-ExecutionResult ExecutionProcessor::execute_transaction(const Transaction& txn, Receipt& receipt, const evmone::gas_parameters& gas_params) noexcept {
-    assert(protocol::validate_transaction(txn, state_, available_gas()) == ValidationResult::kOk);
-
-    ExecutionResult res;
-
-    // Optimization: since receipt.logs might have some capacity, let's reuse it.
-    std::swap(receipt.logs, state_.logs());
-=======
-void ExecutionProcessor::execute_transaction(const Transaction& txn, Receipt& receipt) noexcept {
+evmone::eosevm::execution_result ExecutionProcessor::execute_transaction(const Transaction& txn, Receipt& receipt) noexcept {
     // Plain debug assertion instead of SILKWORM_ASSERT not to validate txn twice (see execute_block_no_post_validation)
     assert(protocol::validate_transaction(txn, state_, available_gas()) == ValidationResult::kOk);
 
@@ -176,8 +164,25 @@
     for (const evmc::bytes32& h : txn.blob_versioned_hashes)
         evm1_txn.blob_hashes.emplace_back(h);
 
+    const BlockHeader& header{evm_.block().header};
+    const intx::uint256 base_fee_per_gas{header.base_fee_per_gas.value_or(0)};
+    const intx::uint256 effective_gas_price{txn.effective_gas_price(base_fee_per_gas)};
+
+    const auto eos_evm_version = evm_.get_eos_evm_version();
+    intx::uint256 inclusion_price;
+    evmone::gas_parameters scaled_gas_params;
+    if( eos_evm_version >= 3 ) {
+        inclusion_price = std::min(txn.max_priority_fee_per_gas, txn.max_fee_per_gas - base_fee_per_gas);
+        const intx::uint256 factor_num{gas_prices_.storage_price};
+        const intx::uint256 factor_den{base_fee_per_gas + inclusion_price};
+        SILKWORM_ASSERT(factor_den > 0);
+        scaled_gas_params = evmone::gas_parameters::apply_discount_factor(factor_num, factor_den, gas_params_);
+    } else {
+        scaled_gas_params = gas_params_;
+    }
+
     const auto rev = evm_.revision();
-    const auto g0 = protocol::intrinsic_gas(txn, rev);
+    const auto g0 = protocol::intrinsic_gas(txn, rev, eos_evm_version, scaled_gas_params);
     SILKWORM_ASSERT(g0 <= INT64_MAX);  // true due to the precondition (transaction must be valid)
     const auto execution_gas_limit = txn.gas_limit - static_cast<uint64_t>(g0);
 
@@ -186,7 +191,8 @@
     // evmone will not modify the state itself: state is read-only and the state modifications
     // are provided as the state diff in the returned receipt.
     auto evm1_receipt = evmone::state::transition(
-        evm1_state_view, evm1_block_, evm1_block_hashes, evm1_txn, rev, evm_.vm(), {.execution_gas_limit = static_cast<int64_t>(execution_gas_limit)});
+        evm1_state_view, evm1_block_, evm1_block_hashes, evm1_txn, rev, evm_.vm(), {.execution_gas_limit = static_cast<int64_t>(execution_gas_limit)},
+        eos_evm_version, scaled_gas_params, gas_prices_, evm().config().is_trust());
 
     const auto gas_used = static_cast<uint64_t>(evm1_receipt.gas_used);
     cumulative_gas_used_ += gas_used;
@@ -223,9 +229,8 @@
         for (const auto& a : state_diff.deleted_accounts) {
             state_.destruct(a);
         }
-        return;
-    }
->>>>>>> 08e2e7e6
+        return evm1_receipt.exec_res;
+    }
 
     state_.clear_journal_and_substate();
 
@@ -239,29 +244,23 @@
         state_.set_nonce(*sender, txn.nonce + 1);
     }
 
-    const BlockHeader& header{evm_.block().header};
-
     const intx::uint256 sender_initial_balance{state_.get_balance(*sender)};
     const intx::uint256 recipient_initial_balance{state_.get_balance(evm_.beneficiary)};
 
     // EIP-1559 normal gas cost
-    const intx::uint256 base_fee_per_gas{header.base_fee_per_gas.value_or(0)};
-    const intx::uint256 effective_gas_price{txn.effective_gas_price(base_fee_per_gas)};
     state_.subtract_from_balance(*sender, txn.gas_limit * effective_gas_price);
 
     // EIP-4844 blob gas cost (calc_data_fee)
     const intx::uint256 blob_gas_price{header.blob_gas_price().value_or(0)};
     state_.subtract_from_balance(*sender, txn.total_blob_gas() * blob_gas_price);
 
-    const CallResult vm_res = evm_.execute(txn, execution_gas_limit);
+    const CallResult vm_res = evm_.execute(txn, execution_gas_limit, scaled_gas_params);
     SILKWORM_ASSERT((vm_res.status == EVMC_SUCCESS) == receipt.success);
     SILKWORM_ASSERT(state_.logs().size() == receipt.logs.size());
 
-    refund_gas(txn, effective_gas_price, vm_res.gas_left, vm_res.gas_refund);
-
-    // award the fee recipient
-    const intx::uint256 amount{txn.priority_fee_per_gas(base_fee_per_gas) * gas_used};
-    state_.add_to_balance(evm_.beneficiary, amount);
+    // Process refund and credit beneficiary
+    auto [beneficiary_amount, sender_amount, final_gas_used, final_gas_left, final_gas_refund] = process_refunded_execution(true, rev, eos_evm_version, to_result(vm_res), txn.to.has_value(),
+        txn.gas_limit, scaled_gas_params, effective_gas_price, gas_prices_, inclusion_price, txn.priority_fee_per_gas(base_fee_per_gas), *sender);
 
     if (rev >= EVMC_LONDON) {
         const evmc::address* burnt_contract{protocol::bor::config_value_lookup(evm_.config().burnt_contract,
@@ -272,19 +271,21 @@
         }
     }
 
-    rule_set_.add_fee_transfer_log(state_, amount, *sender, sender_initial_balance,
+    rule_set_.add_fee_transfer_log(state_, sender_amount, *sender, sender_initial_balance,
                                    evm_.beneficiary, recipient_initial_balance);
 
     state_.finalize_transaction(rev);
 
     check_evm1_execution_result(evm1_receipt.state_diff, state_);
+    return evm1_receipt.exec_res;
 }
 
 CallResult ExecutionProcessor::call(const Transaction& txn, const std::vector<std::shared_ptr<EvmTracer>>& tracers, bool refund) noexcept {
     const std::optional<evmc::address> sender{txn.sender()};
+    const auto eos_evm_version = evm_.get_eos_evm_version();
     SILKWORM_ASSERT(sender);
 
-    ValidationResult validation_result = protocol::validate_call_precheck(txn, evm_);
+    ValidationResult validation_result = protocol::validate_call_precheck(txn, evm_, eos_evm_version, gas_params_);
     if (validation_result != ValidationResult::kOk) {
         return {validation_result, EVMC_SUCCESS, 0, {}, {}};
     }
@@ -294,6 +295,18 @@
 
     const intx::uint256 effective_gas_price{txn.max_fee_per_gas >= base_fee_per_gas ? txn.effective_gas_price(base_fee_per_gas)
                                                                                     : txn.max_priority_fee_per_gas};
+    intx::uint256 inclusion_price;
+    evmone::gas_parameters scaled_gas_params;
+    if( eos_evm_version >= 3 ) {
+        inclusion_price = std::min(txn.max_priority_fee_per_gas, txn.max_fee_per_gas >= base_fee_per_gas ? txn.max_fee_per_gas - base_fee_per_gas : 0);
+        const intx::uint256 factor_num{gas_prices_.storage_price};
+        const intx::uint256 factor_den{base_fee_per_gas + inclusion_price};
+        SILKWORM_ASSERT(factor_den > 0);
+        scaled_gas_params = evmone::gas_parameters::apply_discount_factor(factor_num, factor_den, gas_params_);
+    } else {
+        scaled_gas_params = gas_params_;
+    }
+
     for (auto& tracer : tracers) {
         evm_.add_tracer(*tracer);
     }
@@ -317,58 +330,13 @@
         return {validation_result, EVMC_SUCCESS, 0, {}, {}};
     }
     state_.subtract_from_balance(*txn.sender(), required_funds);
-    const intx::uint128 g0{protocol::intrinsic_gas(txn, evm_.revision())};
-    const auto result = evm_.execute(txn, txn.gas_limit - static_cast<uint64_t>(g0));
-
-<<<<<<< HEAD
-    const auto eos_evm_version = evm_.get_eos_evm_version();
-    intx::uint256 inclusion_price;
-    evmone::gas_parameters scaled_gas_params;
-    if( eos_evm_version >= 3 ) {
-        inclusion_price = std::min(txn.max_priority_fee_per_gas, txn.max_fee_per_gas - base_fee_per_gas);
-        const intx::uint256 factor_num{gas_prices_.storage_price};
-        const intx::uint256 factor_den{base_fee_per_gas + inclusion_price};
-        SILKWORM_ASSERT(factor_den > 0);
-        scaled_gas_params = evmone::gas_parameters::apply_discount_factor(factor_num, factor_den, gas_params);
-    } else {
-        scaled_gas_params = gas_params;
-    }
-
-    const intx::uint128 g0{protocol::intrinsic_gas(txn, rev, eos_evm_version, scaled_gas_params)};
-    assert(g0 <= UINT64_MAX);  // true due to the precondition (transaction must be valid)
-
-    const CallResult vm_res{evm_.execute(txn, txn.gas_limit - static_cast<uint64_t>(g0), scaled_gas_params)};
-    const intx::uint256 price{evm_.config().protocol_rule_set == protocol::RuleSetType::kTrust ? effective_gas_price : txn.priority_fee_per_gas(base_fee_per_gas)};
-
-    uint64_t gas_used{0};
-    if(eos_evm_version < 3) {
-        gas_used = txn.gas_limit - refund_gas(txn, vm_res.gas_left, vm_res.gas_refund);
-        // award the fee recipient
-        state_.add_to_balance(evm_.beneficiary, price * gas_used);
-    } else {
-        intx::uint256 final_fee{0};
-        uint64_t gas_left{0};
-        std::tie(res, final_fee, gas_used, gas_left) = eosevm::gas_refund_v3(eos_evm_version, vm_res, txn, scaled_gas_params, price, gas_prices_, inclusion_price);
-        // award the fee recipient
-
-        state_.add_to_balance(evm_.beneficiary, final_fee);
-        state_.add_to_balance(*txn.from, price * gas_left);
-    }
-=======
-    uint64_t gas_left{result.gas_left};
-    uint64_t gas_used{txn.gas_limit - result.gas_left};
-
-    if (refund && !evm().bailout) {
-        gas_used = txn.gas_limit - refund_gas(txn, effective_gas_price, result.gas_left, result.gas_refund);
-        gas_left = txn.gas_limit - gas_used;
-    }
-
-    // Reward the fee recipient
-    const intx::uint256 priority_fee_per_gas{txn.max_fee_per_gas >= base_fee_per_gas ? txn.priority_fee_per_gas(base_fee_per_gas)
-                                                                                     : txn.max_priority_fee_per_gas};
-
-    state_.add_to_balance(evm_.beneficiary, priority_fee_per_gas * gas_used);
->>>>>>> 08e2e7e6
+    const intx::uint128 g0{protocol::intrinsic_gas(txn, evm_.revision(), eos_evm_version, scaled_gas_params)};
+    const auto result = evm_.execute(txn, txn.gas_limit - static_cast<uint64_t>(g0), scaled_gas_params);
+
+    // Process refund and credit beneficiary
+    bool do_refund = refund && !evm().bailout;
+    auto [beneficiary_amount, sender_amount, final_gas_used, final_gas_left, final_gas_refund] = process_refunded_execution(do_refund, rev, eos_evm_version, to_result(result), txn.to.has_value(),
+        txn.gas_limit, scaled_gas_params, effective_gas_price, gas_prices_, inclusion_price, txn.priority_fee_per_gas(base_fee_per_gas), *sender);
 
     for (auto& tracer : evm_.tracers()) {
         tracer.get().on_reward_granted(result, state_);
@@ -376,21 +344,47 @@
     state_.finalize_transaction(evm_.revision());
 
     evm_.remove_tracers();
-
-    return {ValidationResult::kOk, result.status, gas_left, gas_used, result.data, result.error_message};
-}
-
-<<<<<<< HEAD
-    receipt.type = txn.type;
-    receipt.success = vm_res.status == EVMC_SUCCESS;
-    receipt.cumulative_gas_used = cumulative_gas_used_;
-    receipt.bloom = logs_bloom(state_.logs());
-    std::swap(receipt.logs, state_.logs());
-    return res;
-=======
+    return {ValidationResult::kOk, result.status, final_gas_left, final_gas_refund, result.storage_gas_consumed, result.storage_gas_refund, result.speculative_cpu_gas_consumed, result.data, result.error_message};
+}
+
+std::tuple<intx::uint256, intx::uint256, uint64_t, uint64_t, uint64_t> ExecutionProcessor::process_refunded_execution(bool do_refund, 
+    const evmc_revision rev, const uint64_t version,
+    const evmc::Result& result, const bool is_contract_creation,
+    const uint64_t gas_limit, const evmone::gas_parameters& scaled_gas_params,
+    const intx::uint256& effective_gas_price, const evmone::eosevm::gas_prices& gas_prices,
+    const intx::uint256& inclusion_price, const intx::uint256& priority_fee_per_gas,
+    const evmc::address& sender) {
+
+    uint64_t gas_left = static_cast<uint64_t>(result.gas_left);
+    uint64_t gas_used = gas_limit - gas_left;
+    uint64_t gas_refund{0};
+
+    intx::uint256 beneficiary_amount{0};
+    intx::uint256 sender_amount{0};
+
+    const intx::uint256 beneficiary_price{evm().config().is_trust() ? effective_gas_price : priority_fee_per_gas};
+
+    if (do_refund) {
+        auto res = evmone::eosevm::refund(rev, version, result, is_contract_creation,
+            gas_limit, scaled_gas_params, effective_gas_price, gas_prices, inclusion_price);
+
+        gas_used = std::visit([](const auto& v){ return v.gas_used; }, res);
+        gas_left = std::visit([](const auto& v){ return v.gas_left; }, res);
+        gas_refund = std::visit([](const auto& v){ return v.gas_refund; }, res);
+
+        beneficiary_amount = version >= 3 ? std::get<evmone::eosevm::refund_result_v3>(res).final_fee : gas_used * beneficiary_price;
+        sender_amount = gas_left * effective_gas_price;
+    } else {
+        beneficiary_amount = gas_used * beneficiary_price;
+    }
+
+    state_.add_to_balance(evm_.beneficiary, beneficiary_amount);
+    state_.add_to_balance(sender, sender_amount);
+    return {beneficiary_amount, sender_amount, gas_used, gas_left, gas_refund};
+}
+
 void ExecutionProcessor::reset() {
     state_.clear_journal_and_substate();
->>>>>>> 08e2e7e6
 }
 
 uint64_t ExecutionProcessor::available_gas() const noexcept {
@@ -417,42 +411,32 @@
     }
 }
 
-uint64_t ExecutionProcessor::refund_gas(const Transaction& txn, const intx::uint256& effective_gas_price, uint64_t gas_left, uint64_t gas_refund) noexcept {
-    const evmc_revision rev{evm_.revision()};
-    const auto version = evm_.get_eos_evm_version();
-    assert(version < 3);
-    if( version < 2 ) {
-        const uint64_t max_refund_quotient{rev >= EVMC_LONDON ? protocol::kMaxRefundQuotientLondon
-                                                            : protocol::kMaxRefundQuotientFrontier};
-        const uint64_t max_refund{(txn.gas_limit - gas_left) / max_refund_quotient};
-        uint64_t refund = std::min(gas_refund, max_refund);
-        gas_left += refund;
-    } else {
-        gas_left += gas_refund;
-        if( gas_left > txn.gas_limit - silkworm::protocol::fee::kGTransaction ) {
-            gas_left = txn.gas_limit - silkworm::protocol::fee::kGTransaction;
-        }
-    }
-
-    state_.add_to_balance(*txn.sender(), gas_left * effective_gas_price);
-
-    return gas_left;
-}
-
-<<<<<<< HEAD
-ValidationResult ExecutionProcessor::execute_block_no_post_validation(std::vector<Receipt>& receipts, const evmone::gas_parameters& gas_params) noexcept {
-    const Block& block{evm_.block()};
-
-    // Avoid calling dao_block() when the ruleset is kTrust to prevent triggering an assertion in the dao_block function
-    if (evm_.config().protocol_rule_set != protocol::RuleSetType::kTrust && block.header.number == evm_.config().dao_block()) {
-        dao::transfer_balances(state_);
-    }
-=======
+// uint64_t ExecutionProcessor::refund_gas(const Transaction& txn, const intx::uint256& effective_gas_price, uint64_t gas_left, uint64_t gas_refund) noexcept {
+//     const evmc_revision rev{evm_.revision()};
+//     const auto version = evm_.get_eos_evm_version();
+//     assert(version < 3);
+//     if( version < 2 ) {
+//         const uint64_t max_refund_quotient{rev >= EVMC_LONDON ? protocol::kMaxRefundQuotientLondon
+//                                                               : protocol::kMaxRefundQuotientFrontier};
+//         const uint64_t max_refund{(txn.gas_limit - gas_left) / max_refund_quotient};
+//         uint64_t refund = std::min(gas_refund, max_refund);
+//         gas_left += refund;
+//     } else {
+//         gas_left += gas_refund;
+//         if( gas_left > txn.gas_limit - silkworm::protocol::fee::kGTransaction ) {
+//             gas_left = txn.gas_limit - silkworm::protocol::fee::kGTransaction;
+//         }
+//     }
+
+//     state_.add_to_balance(*txn.sender(), gas_left * effective_gas_price);
+
+//     return gas_left;
+// }
+
 ValidationResult ExecutionProcessor::execute_block_no_post_validation(std::vector<Receipt>& receipts) noexcept {
     const evmc_revision rev{evm_.revision()};
     rule_set_.initialize(evm_);
     state_.finalize_transaction(rev);
->>>>>>> 08e2e7e6
 
     cumulative_gas_used_ = 0;
 
@@ -463,17 +447,16 @@
     auto receipt_it{receipts.begin()};
 
     for (const auto& txn : block.transactions) {
-        if(is_reserved_address(*txn.from)) {
+        if(is_reserved_address(*txn.sender())) {
             //must mirror contract's initial state of reserved address
-            state_.set_balance(*txn.from, txn.value + intx::uint256(txn.gas_limit) * txn.max_fee_per_gas);
-            state_.set_nonce(*txn.from, txn.nonce);
+            state_.set_balance(*txn.sender(), txn.value + intx::uint256(txn.gas_limit) * txn.max_fee_per_gas);
+            state_.set_nonce(*txn.sender(), txn.nonce);
         }
         const ValidationResult err{protocol::validate_transaction(txn, state_, available_gas())};
         if (err != ValidationResult::kOk) {
             return err;
         }
-        execute_transaction(txn, *receipt_it, gas_params);
-        state_.reset_reserved_objects();
+        execute_transaction(txn, *receipt_it);
         ++receipt_it;
     }
 
@@ -491,29 +474,20 @@
     return finalization_result;
 }
 
-<<<<<<< HEAD
-ValidationResult ExecutionProcessor::execute_and_write_block(std::vector<Receipt>& receipts, const evmone::gas_parameters& gas_params) noexcept {
-    if (const ValidationResult res{execute_block_no_post_validation(receipts, gas_params)}; res != ValidationResult::kOk) {
-=======
 ValidationResult ExecutionProcessor::execute_block(std::vector<Receipt>& receipts) noexcept {
     if (const ValidationResult res{execute_block_no_post_validation(receipts)}; res != ValidationResult::kOk) {
->>>>>>> 08e2e7e6
         return res;
     }
 
     const auto& header{evm_.block().header};
 
-    if (evm_.config().protocol_rule_set != protocol::RuleSetType::kTrust && cumulative_gas_used_ != header.gas_used) {
+    if (cumulative_gas_used_ != header.gas_used) {
         return ValidationResult::kWrongBlockGas;
     }
 
-<<<<<<< HEAD
-    if (evm_.config().protocol_rule_set != protocol::RuleSetType::kTrust && evm_.revision() >= EVMC_BYZANTIUM) {
-=======
     if (evm_.revision() >= EVMC_BYZANTIUM) {
         // Prior to Byzantium (EIP-658), receipts contained the root of the state after each individual transaction.
         // We don't calculate such intermediate state roots and thus can't verify the receipt root before Byzantium.
->>>>>>> 08e2e7e6
         static constexpr auto kEncoder = [](Bytes& to, const Receipt& r) { rlp::encode(to, r); };
         evmc::bytes32 receipt_root{trie::root_hash(receipts, kEncoder)};
         if (receipt_root != header.receipts_root) {
@@ -525,7 +499,7 @@
     for (const Receipt& receipt : receipts) {
         join(bloom, receipt.bloom);
     }
-    if (evm_.config().protocol_rule_set != protocol::RuleSetType::kTrust && bloom != header.logs_bloom) {
+    if (bloom != header.logs_bloom) {
         return ValidationResult::kWrongLogsBloom;
     }
 
