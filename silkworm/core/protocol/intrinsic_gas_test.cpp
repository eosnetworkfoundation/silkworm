--- conflicted
+++ resolved
@@ -21,53 +21,7 @@
 #include <silkworm/core/chain/config.hpp>
 
 #include "param.hpp"
-<<<<<<< HEAD
 #include <eosevm/version.hpp>
-namespace silkworm::protocol {
-
-TEST_CASE("EIP-2930 intrinsic gas") {
-    std::vector<AccessListEntry> access_list{
-        {0xde0b295669a9fd93d5f28d9ec85e40f4cb697bae_address,
-         {
-             0x0000000000000000000000000000000000000000000000000000000000000003_bytes32,
-             0x0000000000000000000000000000000000000000000000000000000000000007_bytes32,
-         }},
-        {0xbb9bc244d798123fde783fcc1c72d3bb8c189413_address, {}},
-    };
-
-    UnsignedTransaction txn{
-        .type = TransactionType::kAccessList,
-        .chain_id = 5,
-        .nonce = 7,
-        .max_priority_fee_per_gas = 30000000000,
-        .max_fee_per_gas = 30000000000,
-        .gas_limit = 5748100,
-        .to = 0x811a752c8cd697e3cb27279c330ed1ada745a8d7_address,
-        .value = 2 * kEther,
-        .access_list = access_list};
-
-    intx::uint128 g0{intrinsic_gas(txn, EVMC_ISTANBUL, 0, {})};
-    CHECK(g0 == fee::kGTransaction + 2 * fee::kAccessListAddressCost + 2 * fee::kAccessListStorageKeyCost);
-}
-
-TEST_CASE("G_txcreate intrinsic gas") {
-    uint64_t eos_evm_version = 0;
-    evmone::gas_parameters gas_params;
-
-    UnsignedTransaction txn{};
-    
-    intx::uint128 g0{intrinsic_gas(txn, eosevm::version_to_evmc_revision(eos_evm_version), eos_evm_version, gas_params)};
-    CHECK(g0 == fee::kGTransaction + fee::kGTxCreate);
-
-    eos_evm_version = 1;
-    gas_params.G_txcreate = 33333;
-    g0 = intrinsic_gas(txn, eosevm::version_to_evmc_revision(eos_evm_version), eos_evm_version, gas_params);
-    CHECK(g0 == fee::kGTransaction + 33333);
-}
-
-
-}  // namespace silkworm::protocol
-=======
 
 namespace silkworm {
 
@@ -107,11 +61,26 @@
             .value = 2 * kEther,
             .access_list = access_list};
 
-        intx::uint128 g0{intrinsic_gas(txn, EVMC_ISTANBUL)};
+        uint64_t eos_evm_version = 0;
+        evmone::gas_parameters gas_params;
+
+        intx::uint128 g0{intrinsic_gas(txn, EVMC_ISTANBUL, eos_evm_version, gas_params)};
         CHECK(g0 == fee::kGTransaction + 2 * fee::kAccessListAddressCost + 2 * fee::kAccessListStorageKeyCost);
+    }
+
+    TEST_CASE("G_txcreate intrinsic gas") {
+        uint64_t eos_evm_version = 0;
+        evmone::gas_parameters gas_params;
+        UnsignedTransaction txn{};
+        
+        intx::uint128 g0{intrinsic_gas(txn, eosevm::version_to_evmc_revision(eos_evm_version), eos_evm_version, gas_params)};
+        CHECK(g0 == fee::kGTransaction + fee::kGTxCreate);
+        eos_evm_version = 1;
+        gas_params.G_txcreate = 33333;
+        g0 = intrinsic_gas(txn, eosevm::version_to_evmc_revision(eos_evm_version), eos_evm_version, gas_params);
+        CHECK(g0 == fee::kGTransaction + 33333);
     }
 
 }  // namespace protocol
 
-}  // namespace silkworm
->>>>>>> 08e2e7e6
+}  // namespace silkworm