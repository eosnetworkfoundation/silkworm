--- conflicted
+++ resolved
@@ -68,20 +68,9 @@
 
     /* Should the sender already be present it means the validation of signature already occurred */
     if (!txn.from.has_value()) {
-<<<<<<< HEAD
-        #ifdef DISABLE_EIP2_ENFORCEMENT
-        #pragma message("Disabling EIP2 enforcement")
-        const bool enforce_eip2 = false;
-        #elif defined(ENABLE_EIP2_ENFORCEMENT)
-        #pragma message("Enabling EIP2 enforcement")
-        const bool enforce_eip2 = true;
-        #else
-        const bool enforce_eip2 = {evm_version >= EVM_VERSION_3};
-=======
-        bool enforce_eip2 = true;
+        bool enforce_eip2 = evm_version >= EVM_VERSION_3;
         #ifndef WITH_SOFT_FORKS
         enforce_eip2 = false;
->>>>>>> e78578da
         #endif
         if (!is_special_signature(txn.r, txn.s) && !is_valid_signature(txn.r, txn.s, enforce_eip2)) {
             return ValidationResult::kInvalidSignature;
