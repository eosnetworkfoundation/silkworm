--- conflicted
+++ resolved
@@ -27,11 +27,7 @@
     uint64_t parent_timestamp{0x04bdbdaf};
     bool parent_has_uncles{false};
 
-<<<<<<< HEAD
-    intx::uint256 difficulty{EthashRuleSet::difficulty(BlockHeader{.number=block_number,.timestamp=block_timestamp}, parent_difficulty, parent_timestamp,
-=======
     intx::uint256 difficulty{EthashRuleSet::difficulty(block_num, block_timestamp, parent_difficulty, parent_timestamp,
->>>>>>> 08e2e7e6
                                                        parent_has_uncles, kMainnetConfig)};
     CHECK(difficulty == 0x72772897b619876a);
 }
