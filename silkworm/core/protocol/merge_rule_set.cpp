--- conflicted
+++ resolved
@@ -27,13 +27,8 @@
 namespace silkworm::protocol {
 
 MergeRuleSet::MergeRuleSet(RuleSetPtr pre_merge_rule_set, const ChainConfig& chain_config)
-<<<<<<< HEAD
-    : BaseRuleSet{chain_config, /*prohibit_ommers=*/true},
+    : RuleSet{chain_config, /*prohibit_ommers=*/true},
       terminal_total_difficulty_{*chain_config.terminal_total_difficulty()},
-=======
-    : RuleSet{chain_config, /*prohibit_ommers=*/true},
-      terminal_total_difficulty_{*chain_config.terminal_total_difficulty},
->>>>>>> 08e2e7e6
       pre_merge_rule_set_{std::move(pre_merge_rule_set)} {}
 
 ValidationResult MergeRuleSet::pre_validate_block_body(const Block& block, const BlockState& state) {
@@ -101,7 +96,7 @@
         system_txn.to = kBeaconRootsAddress;
         system_txn.data = Bytes{ByteView{*header.parent_beacon_block_root}};
         system_txn.set_sender(kSystemAddress);
-        evm.execute(system_txn, kSystemCallGasLimit);
+        evm.execute(system_txn, kSystemCallGasLimit, {});
         evm.state().destruct_touched_dead();
     }
 
@@ -112,7 +107,7 @@
         system_txn.to = kHistoryStorageAddress;
         system_txn.data = Bytes{ByteView{header.parent_hash}};
         system_txn.set_sender(kSystemAddress);
-        evm.execute(system_txn, kSystemCallGasLimit);
+        evm.execute(system_txn, kSystemCallGasLimit, {});
         evm.state().destruct_touched_dead();
     }
 }
