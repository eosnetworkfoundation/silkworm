--- conflicted
+++ resolved
@@ -30,15 +30,12 @@
     {"mainnet", &kMainnetConfig},
     {"goerli", &kGoerliConfig},
     {"sepolia", &kSepoliaConfig},
-<<<<<<< HEAD
+    {"polygon", &kPolygonConfig},
+    {"mumbai", &kMumbaiConfig},
     {"eosevm-mainnet", &kEOSEVMMainnetConfig},
     {"eosevm-oldtestnet", &kEOSEVMOldTestnetConfig},
     {"eosevm-testnet", &kEOSEVMTestnetConfig},
     {"eosevm-localtestnet", &kEOSEVMLocalTestnetConfig}
-=======
-    {"polygon", &kPolygonConfig},
-    {"mumbai", &kMumbaiConfig},
->>>>>>> bd122461
 };
 
 constexpr const char* kTerminalTotalDifficulty{"terminalTotalDifficulty"};
@@ -127,15 +124,10 @@
         config.protocol_rule_set = protocol::RuleSetType::kEthash;
     } else if (json.contains("clique")) {
         config.protocol_rule_set = protocol::RuleSetType::kClique;
-<<<<<<< HEAD
-    } else if (json.contains("aura")) {
-        config.protocol_rule_set = protocol::RuleSetType::kAuRa;
+    } else if (json.contains("bor")) {
+        config.protocol_rule_set = protocol::RuleSetType::kBor;
     } else if (json.contains("trust")) {
         config.protocol_rule_set = protocol::RuleSetType::kTrust;
-=======
-    } else if (json.contains("bor")) {
-        config.protocol_rule_set = protocol::RuleSetType::kBor;
->>>>>>> bd122461
     } else {
         config.protocol_rule_set = protocol::RuleSetType::kNoProof;
     }
