--- conflicted
+++ resolved
@@ -56,16 +56,11 @@
     auto* obj{get_object(address)};
 
     if (obj == nullptr) {
-<<<<<<< HEAD
-        journal_.emplace_back(new state::CreateDelta{address});
+        journal_.emplace_back(std::make_unique<state::CreateDelta>(address));
         if(is_reserved_address(address))
             obj = &reserved_objects_[address];
         else
             obj = &objects_[address];
-=======
-        journal_.emplace_back(std::make_unique<state::CreateDelta>(address));
-        obj = &objects_[address];
->>>>>>> 08e2e7e6
         obj->current = Account{};
     } else if (obj->current == std::nullopt) {
         journal_.emplace_back(std::make_unique<state::UpdateDelta>(address, *obj));
@@ -345,41 +340,8 @@
     db_.begin_block(block_num, objects_.size());
 
     // We change the order in which accounts and storage objects are persisted.
-    // This allow us to clean the account storage when new incarnation is detected by the our state implementation.
+    // This allow us to clean the account storage when new incarnation is detected by our state implementation.
     // (useful for some tests cases)
-    for (const auto& [address, obj] : objects_) {
-        db_.update_account(address, obj.initial, obj.current);
-        if (!obj.current.has_value()) {
-            continue;
-        }
-        const auto& code_hash{obj.current->code_hash};
-        if (code_hash != kEmptyHash &&
-            (!obj.initial.has_value() || obj.initial->incarnation != obj.current->incarnation)) {
-            if (auto it{new_code_.find(code_hash)}; it != new_code_.end()) {
-                ByteView code_view{it->second.data(), it->second.size()};
-                db_.update_account_code(address, obj.current->incarnation, code_hash, code_view);
-            }
-        }
-    }
-
-    for (const auto& [address, storage] : storage_) {
-        auto it1{objects_.find(address)};
-        if (it1 == objects_.end()) {
-            continue;
-        }
-        const state::Object& obj{it1->second};
-        if (!obj.current) {
-            continue;
-        }
-
-        for (const auto& [key, val] : storage.committed) {
-            uint64_t incarnation{obj.current->incarnation};
-            db_.update_storage(address, incarnation, key, val.initial, val.original);
-        }
-    }
-
-<<<<<<< HEAD
-=======
     for (const auto& [address, obj] : objects_) {
         db_.update_account(address, obj.initial, obj.current);
         if (!obj.current) {
@@ -394,7 +356,23 @@
             }
         }
     }
->>>>>>> 08e2e7e6
+
+    for (const auto& [address, storage] : storage_) {
+        auto it1{objects_.find(address)};
+        if (it1 == objects_.end()) {
+            continue;
+        }
+        const state::Object& obj{it1->second};
+        if (!obj.current) {
+            continue;
+        }
+
+        for (const auto& [key, val] : storage.committed) {
+            uint64_t incarnation{obj.current->incarnation};
+            db_.update_storage(address, incarnation, key, val.initial, val.original);
+        }
+    }
+
 }
 
 IntraBlockState::Snapshot IntraBlockState::take_snapshot() const noexcept {
