/*
   Copyright 2022 The Silkworm Authors

   Licensed under the Apache License, Version 2.0 (the "License");
   you may not use this file except in compliance with the License.
   You may obtain a copy of the License at

       http://www.apache.org/licenses/LICENSE-2.0

   Unless required by applicable law or agreed to in writing, software
   distributed under the License is distributed on an "AS IS" BASIS,
   WITHOUT WARRANTIES OR CONDITIONS OF ANY KIND, either express or implied.
   See the License for the specific language governing permissions and
   limitations under the License.
*/

#pragma once

#include <memory>
#include <vector>

#include <intx/intx.hpp>

#include <silkworm/core/common/base.hpp>
#include <silkworm/core/common/bytes.hpp>
#include <silkworm/core/common/hash_maps.hpp>
#include <silkworm/core/state/delta.hpp>
#include <silkworm/core/state/object.hpp>
#include <silkworm/core/state/state.hpp>
#include <silkworm/core/types/log.hpp>

namespace silkworm {

struct FilteredMessage {
  evmc::address   sender;
  evmc::address   receiver;
  evmc_uint256be  value;
  silkworm::Bytes data;
};

class IntraBlockState {
  public:
    class Snapshot {
      public:
        // Only movable
        Snapshot(Snapshot&&) = default;
        Snapshot& operator=(Snapshot&&) = default;

      private:
        friend class IntraBlockState;

        Snapshot() = default;

        size_t journal_size_{0};
        size_t log_size_{0};
        size_t filtered_messages_size_{0};
    };

    // Not copyable nor movable
    IntraBlockState(const IntraBlockState&) = delete;
    IntraBlockState& operator=(const IntraBlockState&) = delete;

    explicit IntraBlockState(State& db) noexcept : db_{db} {}

    State& db() { return db_; }

    bool exists(const evmc::address& address) const noexcept;

    // See EIP-161: State trie clearing (invariant-preserving alternative)
    bool is_dead(const evmc::address& address) const noexcept;

    void create_contract(const evmc::address& address) noexcept;

    void destruct(const evmc::address& address);

    bool record_suicide(const evmc::address& address) noexcept;
    void destruct_suicides();
    void destruct_touched_dead();

    size_t number_of_self_destructs() const noexcept { return self_destructs_.size(); }

    intx::uint256 get_balance(const evmc::address& address) const noexcept;
    void set_balance(const evmc::address& address, const intx::uint256& value) noexcept;
    void add_to_balance(const evmc::address& address, const intx::uint256& addend) noexcept;
    void subtract_from_balance(const evmc::address& address, const intx::uint256& subtrahend) noexcept;

    void touch(const evmc::address& address) noexcept;

    uint64_t get_nonce(const evmc::address& address) const noexcept;
    void set_nonce(const evmc::address& address, uint64_t nonce) noexcept;

    ByteView get_code(const evmc::address& address) const noexcept;
    evmc::bytes32 get_code_hash(const evmc::address& address) const noexcept;
    void set_code(const evmc::address& address, ByteView code) noexcept;

    evmc_access_status access_account(const evmc::address& address) noexcept;

    evmc_access_status access_storage(const evmc::address& address, const evmc::bytes32& key) noexcept;

    evmc::bytes32 get_current_storage(const evmc::address& address, const evmc::bytes32& key) const noexcept;

    // https://eips.ethereum.org/EIPS/eip-2200
    evmc::bytes32 get_original_storage(const evmc::address& address, const evmc::bytes32& key) const noexcept;

    void set_storage(const evmc::address& address, const evmc::bytes32& key, const evmc::bytes32& value) noexcept;

    void write_to_db(uint64_t block_number);

    Snapshot take_snapshot() const noexcept;
    void revert_to_snapshot(const Snapshot& snapshot) noexcept;

    void finalize_transaction(evmc_revision rev);

    // See Section 6.1 "Substate" of the Yellow Paper
    void clear_journal_and_substate();
    void reset();

    void add_log(const Log& log) noexcept;
    void add_filtered_message(const FilteredMessage& msg) noexcept;

    std::vector<Log>& logs() noexcept { return logs_; }
    const std::vector<Log>& logs() const noexcept { return logs_; }

    std::vector<FilteredMessage>& filtered_messages() noexcept { return filtered_messages_; }
    const std::vector<FilteredMessage>& filtered_messages() const noexcept { return filtered_messages_; }

    const FlatHashSet<evmc::address>& touched() const noexcept { return touched_; }

<<<<<<< HEAD
    const FlatHashMap<evmc::address, state::Object>& reserved_objects() const noexcept { return reserved_objects_; }
    void reset_reserved_objects() { reserved_objects_.clear(); }
=======
    evmc::bytes32 get_transient_storage(const evmc::address& address, const evmc::bytes32& key);

    void set_transient_storage(const evmc::address& addr, const evmc::bytes32& key, const evmc::bytes32& value);
>>>>>>> bd122461

  private:
    friend class state::CreateDelta;
    friend class state::UpdateDelta;
    friend class state::UpdateBalanceDelta;
    friend class state::SuicideDelta;
    friend class state::TouchDelta;
    friend class state::StorageChangeDelta;
    friend class state::StorageWipeDelta;
    friend class state::StorageCreateDelta;
    friend class state::StorageAccessDelta;
    friend class state::AccountAccessDelta;
    friend class state::TransientStorageChangeDelta;

    evmc::bytes32 get_storage(const evmc::address& address, const evmc::bytes32& key, bool original) const noexcept;

    const state::Object* get_object(const evmc::address& address) const noexcept;
    state::Object* get_object(const evmc::address& address) noexcept;

    state::Object& get_or_create_object(const evmc::address& address) noexcept;

    State& db_;

    mutable FlatHashMap<evmc::address, state::Object> objects_;
    mutable FlatHashMap<evmc::address, state::Storage> storage_;

    mutable FlatHashMap<evmc::address, state::Object> reserved_objects_;

    mutable FlatHashMap<evmc::bytes32, ByteView> existing_code_;
    FlatHashMap<evmc::bytes32, std::vector<uint8_t>> new_code_;

    std::vector<std::unique_ptr<state::Delta>> journal_;

    // substate
    FlatHashSet<evmc::address> self_destructs_;
    std::vector<Log> logs_;
    std::vector<FilteredMessage> filtered_messages_;
    FlatHashSet<evmc::address> touched_;
    // EIP-2929 substate
    FlatHashSet<evmc::address> accessed_addresses_;
    FlatHashMap<evmc::address, FlatHashSet<evmc::bytes32>> accessed_storage_keys_;

    FlatHashMap<evmc::address, FlatHashMap<evmc::bytes32, evmc::bytes32>> transient_storage_;
};

}  // namespace silkworm<|MERGE_RESOLUTION|>--- conflicted
+++ resolved
@@ -126,14 +126,12 @@
 
     const FlatHashSet<evmc::address>& touched() const noexcept { return touched_; }
 
-<<<<<<< HEAD
     const FlatHashMap<evmc::address, state::Object>& reserved_objects() const noexcept { return reserved_objects_; }
     void reset_reserved_objects() { reserved_objects_.clear(); }
-=======
+
     evmc::bytes32 get_transient_storage(const evmc::address& address, const evmc::bytes32& key);
 
     void set_transient_storage(const evmc::address& addr, const evmc::bytes32& key, const evmc::bytes32& value);
->>>>>>> bd122461
 
   private:
     friend class state::CreateDelta;
