--- conflicted
+++ resolved
@@ -127,16 +127,14 @@
 
     const FlatHashSet<evmc::address>& touched() const noexcept { return touched_; }
 
-<<<<<<< HEAD
-    const FlatHashMap<evmc::address, state::Object>& reserved_objects() const noexcept { return reserved_objects_; }
-    void reset_reserved_objects() { reserved_objects_.clear(); }
-=======
     const FlatHashSet<evmc::address>& created() const noexcept { return created_; }
 
     evmc::bytes32 get_transient_storage(const evmc::address& address, const evmc::bytes32& key);
 
     void set_transient_storage(const evmc::address& addr, const evmc::bytes32& key, const evmc::bytes32& value);
->>>>>>> 08e2e7e6
+
+    const FlatHashMap<evmc::address, state::Object>& reserved_objects() const noexcept { return reserved_objects_; }
+    void reset_reserved_objects() { reserved_objects_.clear(); }
 
   private:
     friend class state::CreateDelta;
