<<<<<<< HEAD
=======
[submodule "evmone"]
	path = third_party/evmone
	url = https://github.com/torquem-ch/evmone.git
	branch = eip-3860
>>>>>>> be7202e7
[submodule "tests"]
	path = third_party/tests
	url = https://github.com/ethereum/tests.git
[submodule "cbor-cpp"]
	path = third_party/cbor-cpp
	url = https://github.com/torquem-ch/cbor-cpp.git
[submodule "CRoaring"]
	path = third_party/CRoaring
	url = https://github.com/RoaringBitmap/CRoaring.git
[submodule "magic_enum"]
	path = third_party/magic_enum
	url = https://github.com/Neargye/magic_enum.git
[submodule "libmdbx"]
	path = third_party/libmdbx
	url = https://github.com/torquem-ch/libmdbx.git
[submodule "interfaces/proto"]
	path = interfaces/proto
	url = https://github.com/ledgerwatch/interfaces.git
	branch = stable
<<<<<<< HEAD
[submodule "third_party/gmplib"]
	path = third_party/gmplib
	url = https://github.com/torquem-ch/gmp-wasm.git
[submodule "third_party/evmone"]
	path = third_party/evmone
	url = https://github.com/eosnetworkfoundation/evmone
[submodule "third_party/silkpre"]
	path = third_party/silkpre
	url = https://github.com/eosnetworkfoundation/silkpre
=======
[submodule "silkpre"]
	path = third_party/silkpre
	url = https://github.com/torquem-ch/silkpre.git
[submodule "third_party/libtorrent"]
	path = third_party/libtorrent
	url = https://github.com/arvidn/libtorrent
[submodule "third_party/gmplib"]
	path = third_party/gmplib
	url = https://github.com/torquem-ch/gmp-wasm.git
[submodule "third_party/stbrumme-crc32"]
	path = third_party/stbrumme-crc32
	url = https://github.com/battlmonstr/stbrumme-crc32.git
>>>>>>> be7202e7
<|MERGE_RESOLUTION|>--- conflicted
+++ resolved
@@ -1,10 +1,3 @@
-<<<<<<< HEAD
-=======
-[submodule "evmone"]
-	path = third_party/evmone
-	url = https://github.com/torquem-ch/evmone.git
-	branch = eip-3860
->>>>>>> be7202e7
 [submodule "tests"]
 	path = third_party/tests
 	url = https://github.com/ethereum/tests.git
@@ -24,7 +17,6 @@
 	path = interfaces/proto
 	url = https://github.com/ledgerwatch/interfaces.git
 	branch = stable
-<<<<<<< HEAD
 [submodule "third_party/gmplib"]
 	path = third_party/gmplib
 	url = https://github.com/torquem-ch/gmp-wasm.git
@@ -34,17 +26,9 @@
 [submodule "third_party/silkpre"]
 	path = third_party/silkpre
 	url = https://github.com/eosnetworkfoundation/silkpre
-=======
-[submodule "silkpre"]
-	path = third_party/silkpre
-	url = https://github.com/torquem-ch/silkpre.git
 [submodule "third_party/libtorrent"]
-	path = third_party/libtorrent
+        path = third_party/libtorrent
 	url = https://github.com/arvidn/libtorrent
-[submodule "third_party/gmplib"]
-	path = third_party/gmplib
-	url = https://github.com/torquem-ch/gmp-wasm.git
 [submodule "third_party/stbrumme-crc32"]
-	path = third_party/stbrumme-crc32
-	url = https://github.com/battlmonstr/stbrumme-crc32.git
->>>>>>> be7202e7
+        path = third_party/stbrumme-crc32
+        url = https://github.com/battlmonstr/stbrumme-crc32.git